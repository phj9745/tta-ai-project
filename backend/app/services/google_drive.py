from __future__ import annotations

import csv
import io
import json
import logging
import mimetypes
import os
import re
import unicodedata
import zipfile
from dataclasses import dataclass
from datetime import datetime, timedelta, timezone
from pathlib import Path
from typing import Any, Dict, Iterable, List, Optional, Sequence, Tuple, TypedDict

import httpx
from docx import Document
from fastapi import HTTPException, UploadFile
from openpyxl import Workbook, load_workbook

from ..config import Settings
from ..token_store import StoredTokens, TokenStorage
from . import excel_templates as excel_templates_service
from .excel_templates import (
    FEATURE_LIST_EXPECTED_HEADERS,
<<<<<<< HEAD
    extract_feature_list_overview,
=======
>>>>>>> bcf3e3af
    match_feature_list_header,
    populate_defect_report,
    populate_feature_list,
    populate_security_report,
    populate_testcase_list,
    summarize_feature_description,
)

if "extract_feature_list_overview" not in globals():
    extract_feature_list_overview = excel_templates_service.extract_feature_list_overview
from .oauth import GOOGLE_TOKEN_ENDPOINT, GoogleOAuthService

logger = logging.getLogger(__name__)

DRIVE_API_BASE = "https://www.googleapis.com/drive/v3"
DRIVE_FILES_ENDPOINT = "/files"
DRIVE_UPLOAD_BASE = "https://www.googleapis.com/upload/drive/v3"
DRIVE_FOLDER_MIME_TYPE = "application/vnd.google-apps.folder"
GOOGLE_SHEETS_MIME_TYPE = "application/vnd.google-apps.spreadsheet"
XLSX_MIME_TYPE = "application/vnd.openxmlformats-officedocument.spreadsheetml.sheet"
PROJECT_FOLDER_BASE_NAME = "GS-X-X-XXXX"
TEMPLATE_ROOT = Path(__file__).resolve().parents[2] / "template"
PLACEHOLDER_PATTERNS: Tuple[str, ...] = (
    "GS-B-XX-XXXX",
    "GS-B-2X-XXXX",
    "GS-X-X-XXXX",
)
EXAM_NUMBER_PATTERN = re.compile(r"GS-[A-Z]-\d{2}-\d{4}")


_SHARED_CRITERIA_FILE_CANDIDATES: Tuple[str, ...] = (
    "보안성 결함판단기준표 v1.0.xlsx",
    "결함판단기준표 v1.0.xlsx",
    "결함 판단 기준표 v1.0.xlsx",
    "결함 판단기준표 v1.0.xlsx",
    "공유 결함판단기준표 v1.0.xlsx",
    "공유 결함 판단 기준표 v1.0.xlsx",
)


def _normalize_shared_criteria_name(name: str) -> str:
    base = name.strip().lower()
    if base.endswith(".xlsx"):
        base = base[:-5]
    return re.sub(r"\s+", "", base)


_SHARED_CRITERIA_NORMALIZED_NAMES = {
    _normalize_shared_criteria_name(candidate) for candidate in _SHARED_CRITERIA_FILE_CANDIDATES
}
_PREFERRED_SHARED_CRITERIA_FILE_NAME = _SHARED_CRITERIA_FILE_CANDIDATES[0]


def _normalize_drive_text(value: str) -> str:
    normalized = unicodedata.normalize("NFKC", value or "")
    normalized = normalized.replace("\xa0", " ")
    normalized = normalized.strip().lower()
    return re.sub(r"\s+", " ", normalized)


def _squash_drive_text(value: str) -> str:
    if not value:
        return ""
    return re.sub(r"[\s._\-()]+", "", value)


def _strip_drive_extension(value: str) -> str:
    if "." in value:
        return value.rsplit(".", 1)[0]
    return value


def _strip_drive_version_suffix(value: str) -> str:
    return re.sub(r"v\s*\d+(?:[._\-]\d+)*$", "", value).strip()


def _drive_name_variants(value: str) -> Tuple[str, ...]:
    normalized = _normalize_drive_text(value)
    if not normalized:
        return tuple()

    variants = {normalized}

    squashed = _squash_drive_text(normalized)
    if squashed:
        variants.add(squashed)

    stem = _strip_drive_extension(normalized)
    if stem and stem != normalized:
        variants.add(stem)
        squashed_stem = _squash_drive_text(stem)
        if squashed_stem:
            variants.add(squashed_stem)

    versionless = _strip_drive_version_suffix(stem)
    if versionless and versionless not in variants:
        variants.add(versionless)
        squashed_versionless = _squash_drive_text(versionless)
        if squashed_versionless:
            variants.add(squashed_versionless)

    return tuple(variant for variant in variants if len(variant) >= 2)


def _drive_name_matches(value: str, expected: str) -> bool:
    actual_tokens = set(_drive_name_variants(value))
    expected_tokens = set(_drive_name_variants(expected))
    if not actual_tokens or not expected_tokens:
        return False
    return bool(actual_tokens & expected_tokens)


def _drive_suffix_matches(name: str, suffix: str) -> bool:
    if not suffix:
        return False
    suffix_tokens = set(_drive_name_variants(suffix))
    if not suffix_tokens:
        return False

    name_tokens = set(_drive_name_variants(name))
    if not name_tokens:
        return False

    for token in name_tokens:
        for suffix_token in suffix_tokens:
            if suffix_token and (token.endswith(suffix_token) or suffix_token in token):
                return True
    return False


def _looks_like_header_row(values: Sequence[Any], expected: Sequence[str]) -> bool:
    if not values:
        return False

    normalized_values = [
        _normalize_drive_text(str(value)) if value is not None else ""
        for value in values
    ]
    squashed_values = [_squash_drive_text(value) for value in normalized_values]
    normalized_expected = [_normalize_drive_text(name) for name in expected]
    squashed_expected = [_squash_drive_text(name) for name in normalized_expected]

    matches = 0
    for expected_value, expected_squashed in zip(normalized_expected, squashed_expected):
        if not expected_value and not expected_squashed:
            continue

        for actual_value, actual_squashed in zip(normalized_values, squashed_values):
            if not actual_value and not actual_squashed:
                continue

            normalized_match = (
                bool(expected_value)
                and bool(actual_value)
                and (
                    actual_value == expected_value
                    or expected_value in actual_value
                    or actual_value in expected_value
                )
            )
            squashed_match = (
                bool(expected_squashed)
                and bool(actual_squashed)
                and expected_squashed in actual_squashed
            )

            if normalized_match or squashed_match:
                matches += 1
                break

    if not matches:
        return False

    threshold = max(1, len(normalized_expected) - 1)
    return matches >= threshold


def _is_shared_criteria_candidate(filename: str) -> bool:
    """
    템플릿 파일명이 공유 결함판단기준표 후보들과 동일(공백/대소문자/확장자 무시)한지 판정.
    프로젝트 폴더 복사에서 제외하기 위해 사용.
    """
    try:
        normalized = _normalize_shared_criteria_name(filename)
    except Exception:
        return False
    return normalized in _SHARED_CRITERIA_NORMALIZED_NAMES


class _SpreadsheetRule(TypedDict):
    folder_name: str
    file_suffix: str
    populate: Any


_SPREADSHEET_RULES: Dict[str, _SpreadsheetRule] = {
    "feature-list": {
        "folder_name": "가.계획",
        "file_suffix": "기능리스트 v1.0.xlsx",
        "populate": populate_feature_list,
    },
    "testcase-generation": {
        "folder_name": "나.설계",
        "file_suffix": "테스트케이스.xlsx",
        "populate": populate_testcase_list,
    },
    "defect-report": {
        "folder_name": "다.수행",
        "file_suffix": "결함리포트 v1.0.xlsx",
        "populate": populate_defect_report,
    },
    "security-report": {
        "folder_name": "다.수행",
        "file_suffix": "결함리포트 v1.0.xlsx",
        "populate": populate_security_report,
    },
}


@dataclass
class _ResolvedSpreadsheet:
    rule: _SpreadsheetRule
    tokens: StoredTokens
    folder_id: str
    file_id: str
    file_name: str
    mime_type: Optional[str]
    modified_time: Optional[str]
    content: Optional[bytes] = None


_FEATURE_LIST_START_ROW = 8
_FEATURE_LIST_SHEET_CANDIDATES: Tuple[str, ...] = (
    "기능리스트",
    "기능 리스트",
    "feature list",
)


class GoogleDriveService:
    """High level operations for interacting with Google Drive."""

    def __init__(
        self,
        settings: Settings,
        token_storage: TokenStorage,
        oauth_service: GoogleOAuthService,
    ) -> None:
        self._settings = settings
        self._token_storage = token_storage
        self._oauth_service = oauth_service

    @staticmethod
    def _normalize_label(value: str) -> str:
        return re.sub(r"\s+", "", value or "")

    @staticmethod
    def _extract_project_metadata(file_bytes: bytes) -> Dict[str, str]:
        try:
            document = Document(io.BytesIO(file_bytes))
        except Exception as exc:  # pragma: no cover - library level validation
            raise HTTPException(status_code=422, detail="시험 합의서 파일을 읽지 못했습니다.") from exc

        exam_number: Optional[str] = None
        company_name: Optional[str] = None
        product_name: Optional[str] = None

        def _extract_from_cells(cells: Iterable[str]) -> None:
            nonlocal exam_number, company_name, product_name
            cell_iter = iter(cells)
            for label, value in zip(cell_iter, cell_iter):
                normalized_label = GoogleDriveService._normalize_label(label)
                stripped_value = value.strip()
                if not stripped_value:
                    continue
                if normalized_label == "시험신청번호":
                    match = EXAM_NUMBER_PATTERN.search(stripped_value)
                    if match:
                        exam_number = match.group(0)
                elif normalized_label == "제조자":
                    company_name = stripped_value
                elif normalized_label.startswith("제품명및버전"):
                    lines = [line.strip() for line in stripped_value.split('\n') if line.strip()]
                    if lines:
                        last_line = lines[-1]
                        if ":" in last_line:
                            product_name = last_line.split(":", 1)[1].strip()
                        else:
                            product_name = last_line

        for table in document.tables:
            cells: List[str] = []
            for row in table.rows:
                if len(row.cells) >= 2:
                    if row.cells[0].text.strip() and row.cells[1].text.strip():
                         cells.append(row.cells[0].text.strip())
                         cells.append(row.cells[1].text.strip())
                    if len(row.cells) >= 4 and row.cells[2].text.strip() and row.cells[3].text.strip():
                         cells.append(row.cells[2].text.strip())
                         cells.append(row.cells[3].text.strip())

            if cells:
                _extract_from_cells(cells)

        if exam_number is None:
            combined_text = "\n".join(
                paragraph.text.strip()
                for paragraph in document.paragraphs
                if paragraph.text and paragraph.text.strip()
            )
            match = EXAM_NUMBER_PATTERN.search(combined_text)
            if match:
                exam_number = match.group(0)

        if not exam_number:
            raise HTTPException(status_code=422, detail="시험신청 번호를 찾을 수 없습니다.")

        if not company_name:
            raise HTTPException(status_code=422, detail="제조자(업체명)를 찾을 수 없습니다.")

        if not product_name:
            raise HTTPException(status_code=422, detail="제품명 및 버전을 찾을 수 없습니다.")

        return {
            "exam_number": exam_number.strip(),
            "company_name": company_name.strip(),
            "product_name": product_name.strip(),
        }

    @staticmethod
    def _build_project_folder_name(metadata: Dict[str, str]) -> str:
        exam_number = metadata.get("exam_number", "").strip()
        company_name = metadata.get("company_name", "").strip()
        product_name = metadata.get("product_name", "").strip()

        return f"[{exam_number}] {company_name} - {product_name}"

    @staticmethod
    def _replace_placeholders(text: str, exam_number: str) -> str:
        result = text
        for placeholder in PLACEHOLDER_PATTERNS:
            result = result.replace(placeholder, exam_number)
        return result

    @staticmethod
    def _prepare_template_file_content(path: Path, exam_number: str) -> bytes:
        raw_bytes = path.read_bytes()
        extension = path.suffix.lower()
        if extension in {".docx", ".xlsx", ".pptx"}:
            raw_bytes = GoogleDriveService._replace_in_office_document(raw_bytes, exam_number)
        return raw_bytes

    @staticmethod
    def _replace_in_office_document(data: bytes, exam_number: str) -> bytes:
        original = io.BytesIO(data)
        updated = io.BytesIO()
        with zipfile.ZipFile(original, "r") as source_zip:
            with zipfile.ZipFile(updated, "w") as target_zip:
                for item in source_zip.infolist():
                    content = source_zip.read(item.filename)
                    try:
                        decoded = content.decode("utf-8")
                    except UnicodeDecodeError:
                        target_zip.writestr(item, content)
                        continue
                    replaced = GoogleDriveService._replace_placeholders(decoded, exam_number)
                    target_zip.writestr(item, replaced.encode("utf-8"))
        return updated.getvalue()

    @staticmethod
    def _guess_mime_type(path: Path) -> str:
        mime_type, _ = mimetypes.guess_type(path.name)
        return mime_type or "application/octet-stream"

    @staticmethod
    def _build_default_shared_criteria_workbook() -> bytes:
        workbook = Workbook()
        sheet = workbook.active
        sheet.title = "결함판단기준"
        headers = [
            "Invicti 결과",
            "결함 요약",
            "결함정도",
            "발생빈도",
            "품질특성",
            "결함 설명",
            "결함 제외 여부",
        ]
        sheet.append(headers)
        buffer = io.BytesIO()
        workbook.save(buffer)
        return buffer.getvalue()

    @staticmethod
    def _load_shared_criteria_template_bytes() -> bytes:
        for candidate in _SHARED_CRITERIA_FILE_CANDIDATES:
            template_path = TEMPLATE_ROOT / candidate
            if template_path.exists():
                return template_path.read_bytes()
        logger.warning(
            "Shared criteria template not found in template folder; generating a default workbook."
        )
        return GoogleDriveService._build_default_shared_criteria_workbook()

    async def _copy_template_to_drive(
        self,
        tokens: StoredTokens,
        *,
        parent_id: str,
        exam_number: str,
    ) -> StoredTokens:
        if not TEMPLATE_ROOT.exists():
            raise HTTPException(status_code=500, detail="template 폴더를 찾을 수 없습니다.")

        path_to_folder_id: Dict[Path, str] = {TEMPLATE_ROOT: parent_id}
        for root_dir, dirnames, filenames in os.walk(TEMPLATE_ROOT):
            current_path = Path(root_dir)
            drive_parent_id = path_to_folder_id[current_path]

            for dirname in sorted(dirnames):
                local_dir = current_path / dirname
                folder_name = self._replace_placeholders(dirname, exam_number)
                folder, tokens = await self._create_child_folder(
                    tokens,
                    name=folder_name,
                    parent_id=drive_parent_id,
                )
                path_to_folder_id[local_dir] = str(folder["id"])

            for filename in sorted(filenames):
                # ✅ 공유 결함판단기준표는 프로젝트 폴더에 복사하지 않음
                if _is_shared_criteria_candidate(filename):
                    logger.info("Skip copying shared criteria into project: %s", filename)
                    continue

                local_file = current_path / filename
                target_name = self._replace_placeholders(filename, exam_number)
                content = self._prepare_template_file_content(local_file, exam_number)
                mime_type = self._guess_mime_type(local_file)
                _, tokens = await self._upload_file_to_folder(
                    tokens,
                    file_name=target_name,
                    parent_id=drive_parent_id,
                    content=content,
                    content_type=mime_type,
                )

        return tokens

    def _load_tokens(self, google_id: Optional[str]) -> StoredTokens:
        if google_id:
            stored = self._token_storage.load_by_google_id(google_id)
            if stored is None:
                raise HTTPException(status_code=404, detail="요청한 Google 계정 토큰을 찾을 수 없습니다.")
            return stored

        accounts = self._token_storage.list_accounts()
        if not accounts:
            raise HTTPException(status_code=404, detail="저장된 Google 계정이 없습니다. 먼저 로그인하세요.")

        for account in accounts:
            stored = self._token_storage.load_by_google_id(account.google_id)
            if stored is not None:
                return stored

        raise HTTPException(status_code=404, detail="저장된 Google 계정 토큰을 찾을 수 없습니다.")

    def _is_token_expired(self, tokens: StoredTokens) -> bool:
        if tokens.expires_in <= 0:
            return False

        expires_at = tokens.saved_at + timedelta(seconds=tokens.expires_in)
        now = datetime.now(timezone.utc)
        return now >= expires_at - timedelta(minutes=1)

    async def _refresh_access_token(self, tokens: StoredTokens) -> StoredTokens:
        if not tokens.refresh_token:
            raise HTTPException(status_code=401, detail="Google 인증이 만료되었습니다. 다시 로그인해주세요.")

        data = {
            "client_id": self._settings.client_id,
            "client_secret": self._settings.client_secret,
            "refresh_token": tokens.refresh_token,
            "grant_type": "refresh_token",
        }

        async with httpx.AsyncClient(timeout=10.0) as client:
            response = await client.post(GOOGLE_TOKEN_ENDPOINT, data=data)

        if response.is_error:
            logger.error("Google token refresh failed: %s", response.text)
            raise HTTPException(status_code=502, detail="Google 토큰을 새로고침하지 못했습니다. 다시 로그인해주세요.")

        payload = response.json()
        access_token = payload.get("access_token")
        if not isinstance(access_token, str) or not access_token:
            logger.error("Google token refresh response missing access_token: %s", payload)
            raise HTTPException(status_code=502, detail="Google 토큰을 새로고침하지 못했습니다. 다시 로그인해주세요.")

        merged_payload: Dict[str, Any] = {
            "access_token": access_token,
            "refresh_token": payload.get("refresh_token") or tokens.refresh_token,
            "scope": payload.get("scope", tokens.scope),
            "token_type": payload.get("token_type", tokens.token_type),
            "expires_in": int(payload.get("expires_in", tokens.expires_in)),
        }

        return self._token_storage.save(
            google_id=tokens.google_id,
            display_name=tokens.display_name,
            email=tokens.email,
            payload=merged_payload,
        )

    async def _ensure_valid_tokens(self, tokens: StoredTokens) -> StoredTokens:
        if self._is_token_expired(tokens):
            return await self._refresh_access_token(tokens)
        return tokens

    async def _drive_request(
        self,
        tokens: StoredTokens,
        *,
        method: str,
        path: str,
        params: Optional[Dict[str, Any]] = None,
        json_body: Optional[Dict[str, Any]] = None,
    ) -> Tuple[Dict[str, Any], StoredTokens]:
        current_tokens = tokens

        for attempt in range(2):
            headers = {
                "Authorization": f"Bearer {current_tokens.access_token}",
                "Accept": "application/json",
            }

            async with httpx.AsyncClient(timeout=10.0, base_url=DRIVE_API_BASE) as client:
                response = await client.request(
                    method,
                    path,
                    params=params,
                    json=json_body,
                    headers=headers,
                )

            if response.status_code != 401:
                if response.is_error:
                    logger.error("Google Drive API %s %s failed: %s", method, path, response.text)
                    raise HTTPException(
                        status_code=502,
                        detail="Google Drive API 요청이 실패했습니다. 잠시 후 다시 시도해주세요.",
                    )

                data = response.json() if response.text else {}
                return data, current_tokens

            if attempt == 0:
                current_tokens = await self._refresh_access_token(current_tokens)
                continue

        raise HTTPException(status_code=401, detail="Google Drive 인증이 만료되었습니다. 다시 로그인해주세요.")

    async def _find_root_folder(
        self, tokens: StoredTokens, *, folder_name: str
    ) -> Tuple[Optional[Dict[str, Any]], StoredTokens]:
        escaped_name = folder_name.replace("'", "\\'")
        query = (
            f"name = '{escaped_name}' and "
            f"mimeType = '{DRIVE_FOLDER_MIME_TYPE}' and "
            "'root' in parents and trashed = false"
        )
        params = {
            "q": query,
            "fields": "files(id,name)",
            "pageSize": 1,
            "spaces": "drive",
        }

        data, updated_tokens = await self._drive_request(
            tokens,
            method="GET",
            path=DRIVE_FILES_ENDPOINT,
            params=params,
        )

        files = data.get("files")
        if isinstance(files, Sequence) and files:
            first = files[0]
            if isinstance(first, dict):
                return first, updated_tokens

        return None, updated_tokens

    async def _create_root_folder(
        self, tokens: StoredTokens, *, folder_name: str
    ) -> Tuple[Dict[str, Any], StoredTokens]:
        body = {
            "name": folder_name,
            "mimeType": DRIVE_FOLDER_MIME_TYPE,
            "parents": ["root"],
        }
        params = {"fields": "id,name"}

        data, updated_tokens = await self._drive_request(
            tokens,
            method="POST",
            path=DRIVE_FILES_ENDPOINT,
            params=params,
            json_body=body,
        )

        if not isinstance(data, dict) or "id" not in data:
            logger.error("Google Drive create folder response missing id: %s", data)
            raise HTTPException(status_code=502, detail="Google Drive 폴더를 생성하지 못했습니다. 다시 시도해주세요.")

        return data, updated_tokens

    async def _create_child_folder(
        self, tokens: StoredTokens, *, name: str, parent_id: str
    ) -> Tuple[Dict[str, Any], StoredTokens]:
        body = {
            "name": name,
            "mimeType": DRIVE_FOLDER_MIME_TYPE,
            "parents": [parent_id],
        }
        params = {"fields": "id,name,parents"}

        data, updated_tokens = await self._drive_request(
            tokens,
            method="POST",
            path=DRIVE_FILES_ENDPOINT,
            params=params,
            json_body=body,
        )

        if not isinstance(data, dict) or "id" not in data:
            logger.error("Google Drive create child folder response missing id: %s", data)
            raise HTTPException(status_code=502, detail="Google Drive 하위 폴더를 생성하지 못했습니다. 다시 시도해주세요.")

        return data, updated_tokens

    async def _upload_file_to_folder(
        self,
        tokens: StoredTokens,
        *,
        file_name: str,
        parent_id: str,
        content: bytes,
        content_type: Optional[str] = None,
    ) -> Tuple[Dict[str, Any], StoredTokens]:
        active_tokens = tokens

        for attempt in range(2):
            headers = {
                "Authorization": f"Bearer {active_tokens.access_token}",
            }
            metadata = {"name": file_name, "parents": [parent_id]}
            files = {
                "metadata": (
                    "metadata",
                    json.dumps(metadata),
                    "application/json; charset=UTF-8",
                ),
                "file": (
                    file_name,
                    content,
                    content_type or "application/pdf",
                ),
            }

            async with httpx.AsyncClient(timeout=30.0, base_url=DRIVE_UPLOAD_BASE) as client:
                response = await client.post(
                    f"{DRIVE_FILES_ENDPOINT}?uploadType=multipart&fields=id,name,parents",
                    headers=headers,
                    files=files,
                )

            if response.status_code == 401 and attempt == 0:
                active_tokens = await self._refresh_access_token(active_tokens)
                continue

            if response.is_error:
                logger.error("Google Drive file upload failed for %s: %s", file_name, response.text)
                raise HTTPException(
                    status_code=502,
                    detail="파일을 Google Drive에 업로드하지 못했습니다. 잠시 후 다시 시도해주세요.",
                )

            data = response.json()
            if not isinstance(data, dict) or "id" not in data:
                logger.error("Google Drive file upload response missing id: %s", data)
                raise HTTPException(status_code=502, detail="업로드한 파일의 ID를 확인하지 못했습니다. 다시 시도해주세요.")

            return data, active_tokens

        raise HTTPException(status_code=401, detail="Google Drive 인증이 만료되었습니다. 다시 로그인해주세요.")

    async def _download_file_content(
        self,
        tokens: StoredTokens,
        *,
        file_id: str,
        mime_type: Optional[str] = None,
    ) -> Tuple[bytes, StoredTokens]:
        active_tokens = tokens
        for attempt in range(2):
            headers = {
                "Authorization": f"Bearer {active_tokens.access_token}",
            }
            if mime_type == GOOGLE_SHEETS_MIME_TYPE:
                path = f"{DRIVE_FILES_ENDPOINT}/{file_id}/export"
                params = {"mimeType": XLSX_MIME_TYPE}
            else:
                path = f"{DRIVE_FILES_ENDPOINT}/{file_id}"
                params = {"alt": "media"}

            async with httpx.AsyncClient(timeout=30.0, base_url=DRIVE_API_BASE) as client:
                response = await client.get(
                    path,
                    params=params,
                    headers=headers,
                )

            if response.status_code == 401 and attempt == 0:
                active_tokens = await self._refresh_access_token(active_tokens)
                continue

            if response.is_error:
                logger.error("Google Drive file download failed for %s: %s", file_id, response.text)
                raise HTTPException(
                    status_code=502,
                    detail="Google Drive에서 파일을 다운로드하지 못했습니다. 잠시 후 다시 시도해주세요.",
                )

            return response.content, active_tokens

        raise HTTPException(status_code=401, detail="Google Drive 인증이 만료되었습니다. 다시 로그인해주세요.")

    async def _update_file_content(
        self,
        tokens: StoredTokens,
        *,
        file_id: str,
        file_name: str,
        content: bytes,
        content_type: str,
    ) -> Tuple[Dict[str, Any], StoredTokens]:
        active_tokens = tokens
        for attempt in range(2):
            headers = {
                "Authorization": f"Bearer {active_tokens.access_token}",
            }
            metadata = {"name": file_name}
            files = {
                "metadata": (
                    "metadata",
                    json.dumps(metadata),
                    "application/json; charset=UTF-8",
                ),
                "file": (
                    file_name,
                    content,
                    content_type,
                ),
            }

            async with httpx.AsyncClient(timeout=30.0, base_url=DRIVE_UPLOAD_BASE) as client:
                response = await client.patch(
                    f"{DRIVE_FILES_ENDPOINT}/{file_id}?uploadType=multipart&fields=id,name,modifiedTime",
                    headers=headers,
                    files=files,
                )

            if response.status_code == 401 and attempt == 0:
                active_tokens = await self._refresh_access_token(active_tokens)
                continue

            if response.is_error:
                logger.error("Google Drive file update failed for %s: %s", file_id, response.text)
                raise HTTPException(
                    status_code=502,
                    detail="Google Drive 파일을 업데이트하지 못했습니다. 잠시 후 다시 시도해주세요.",
                )

            data = response.json()
            if not isinstance(data, dict) or "id" not in data:
                logger.error("Google Drive file update response missing id: %s", data)
                raise HTTPException(status_code=502, detail="업데이트된 파일 정보를 확인하지 못했습니다. 다시 시도해주세요.")

            return data, active_tokens

        raise HTTPException(status_code=401, detail="Google Drive 인증이 만료되었습니다. 다시 로그인해주세요.")

    async def _resolve_menu_spreadsheet(
        self,
        *,
        project_id: str,
        menu_id: str,
        google_id: Optional[str],
        include_content: bool = False,
        file_id: Optional[str] = None,
    ) -> _ResolvedSpreadsheet:
        rule = _SPREADSHEET_RULES.get(menu_id)
        if not rule:
            raise HTTPException(status_code=404, detail="지원하지 않는 스프레드시트 메뉴입니다.")

        self._oauth_service.ensure_credentials()
        stored_tokens = self._load_tokens(google_id)
        active_tokens = await self._ensure_valid_tokens(stored_tokens)

        folder, active_tokens = await self._find_child_folder_by_name(
            active_tokens,
            parent_id=project_id,
            name=rule["folder_name"],
        )
        if folder is None or not folder.get("id"):
            raise HTTPException(status_code=404, detail=f"프로젝트에 '{rule['folder_name']}' 폴더를 찾을 수 없습니다.")

        folder_id = str(folder["id"])
        file_entry: Optional[Dict[str, Any]] = None
        if file_id:
            file_entry, active_tokens = await self._get_file_metadata(
                active_tokens,
                file_id=file_id,
            )
            if file_entry is None or not file_entry.get("id"):
                raise HTTPException(status_code=404, detail=f"프로젝트에 '{rule['file_suffix']}' 파일을 찾을 수 없습니다.")

            parents = file_entry.get("parents")
            if isinstance(parents, Sequence) and parents:
                parent_ids = {
                    parent.decode("utf-8") if isinstance(parent, bytes) else str(parent)
                    for parent in parents
                    if isinstance(parent, (str, bytes))
                }
                if folder_id not in parent_ids:
                    logger.warning(
                        "Drive file is outside expected folder",
                        extra={
                            "project_id": project_id,
                            "menu_id": menu_id,
                            "expected_folder_id": folder_id,
                            "file_parents": list(parent_ids),
                            "file_id": file_id,
                        },
                    )
        else:
            file_entry, active_tokens = await self._find_file_by_suffix(
                active_tokens,
                parent_id=folder_id,
                suffix=rule["file_suffix"],
                mime_type=XLSX_MIME_TYPE,
            )
            if file_entry is None or not file_entry.get("id"):
                raise HTTPException(status_code=404, detail=f"프로젝트에 '{rule['file_suffix']}' 파일을 찾을 수 없습니다.")

        file_id = str(file_entry["id"])
        file_name = str(file_entry.get("name", rule["file_suffix"]))
        mime_type = file_entry.get("mimeType")
        normalized_mime = mime_type if isinstance(mime_type, str) else None
        modified_time = (
            str(file_entry.get("modifiedTime"))
            if isinstance(file_entry.get("modifiedTime"), str)
            else None
        )

        content: Optional[bytes] = None
        if include_content:
            content, active_tokens = await self._download_file_content(
                active_tokens,
                file_id=file_id,
                mime_type=normalized_mime,
            )

        return _ResolvedSpreadsheet(
            rule=rule,
            tokens=active_tokens,
            folder_id=folder_id,
            file_id=file_id,
            file_name=file_name,
            mime_type=normalized_mime,
            modified_time=modified_time,
            content=content,
        )

    async def apply_csv_to_spreadsheet(
        self,
        *,
        project_id: str,
        menu_id: str,
        csv_text: str,
        google_id: Optional[str],
        project_overview: Optional[str] = None,
    ) -> Optional[Dict[str, Any]]:
        rule = _SPREADSHEET_RULES.get(menu_id)
        if not rule:
            return None

        resolved = await self._resolve_menu_spreadsheet(
            project_id=project_id,
            menu_id=menu_id,
            google_id=google_id,
            include_content=True,
        )

        workbook_bytes = resolved.content
        if workbook_bytes is None:
            raise HTTPException(status_code=500, detail="스프레드시트 내용을 불러오지 못했습니다. 다시 시도해 주세요.")

        overview_value: Optional[str] = None
        try:
            populate = resolved.rule["populate"]
            if menu_id == "feature-list":
                overview_value = (
                    str(project_overview or "") if project_overview is not None else None
                )
                updated_bytes = populate(workbook_bytes, csv_text, overview_value)
            else:
                updated_bytes = populate(workbook_bytes, csv_text)
        except ValueError as exc:
            raise HTTPException(status_code=422, detail=str(exc)) from exc
        except Exception as exc:  # pragma: no cover - 안전망
            logger.exception(
                "Failed to populate spreadsheet for project", extra={"project_id": project_id, "menu_id": menu_id}
            )
            raise HTTPException(status_code=500, detail="엑셀 템플릿을 업데이트하지 못했습니다. 다시 시도해주세요.") from exc

        update_info, _ = await self._update_file_content(
            resolved.tokens,
            file_id=resolved.file_id,
            file_name=resolved.file_name,
            content=updated_bytes,
            content_type=XLSX_MIME_TYPE,
        )
        logger.info(
            "Populated project spreadsheet",
            extra={"project_id": project_id, "menu_id": menu_id, "file_id": resolved.file_id},
<<<<<<< HEAD
=======
        )
        response: Dict[str, Any] = {
            "fileId": resolved.file_id,
            "fileName": resolved.file_name,
            "modifiedTime": update_info.get("modifiedTime") if isinstance(update_info, dict) else None,
        }
        if menu_id == "feature-list" and overview_value is not None:
            response["projectOverview"] = overview_value
        return response

    async def get_feature_list_rows(
        self,
        *,
        project_id: str,
        google_id: Optional[str],
        file_id: Optional[str] = None,
    ) -> Dict[str, Any]:
        resolved = await self._resolve_menu_spreadsheet(
            project_id=project_id,
            menu_id="feature-list",
            google_id=google_id,
            include_content=True,
            file_id=file_id,
        )

        workbook_bytes = resolved.content
        if workbook_bytes is None:
            raise HTTPException(status_code=500, detail="기능리스트 파일을 불러오지 못했습니다. 다시 시도해 주세요.")

        _, project_overview = extract_feature_list_overview(workbook_bytes)

        buffer = io.BytesIO(workbook_bytes)
        try:
            workbook = load_workbook(buffer, data_only=True)
        except Exception as exc:  # pragma: no cover - 안전망
            raise HTTPException(status_code=500, detail="엑셀 파일을 읽는 중 오류가 발생했습니다.") from exc

        headers = list(FEATURE_LIST_EXPECTED_HEADERS)
        extracted_rows: List[Dict[str, str]] = []
        sheet_title = ""
        start_row = _FEATURE_LIST_START_ROW
        header_row_values: Optional[Sequence[Any]] = None
        column_map: Dict[str, int] = {}
        try:
            sheet = workbook.active
            selected_title = sheet.title
            for candidate in _FEATURE_LIST_SHEET_CANDIDATES:
                matched = False
                for title in workbook.sheetnames:
                    if _drive_name_matches(title, candidate):
                        try:
                            sheet = workbook[title]
                            selected_title = sheet.title
                            matched = True
                            break
                        except KeyError:
                            continue
                if matched:
                    break

            sheet_title = selected_title or ""
            max_col = max(len(headers), sheet.max_column or len(headers))
            header_row_index: Optional[int] = None
            first_data_row_index: Optional[int] = None
            for idx, row in enumerate(
                sheet.iter_rows(min_row=1, max_col=max_col, values_only=True),
                start=1,
            ):
                row_values: Sequence[Any] = row if isinstance(row, Sequence) else tuple()

                has_values = False
                for col_idx in range(len(headers)):
                    cell_value = row_values[col_idx] if col_idx < len(row_values) else None
                    if cell_value is None:
                        continue
                    if str(cell_value).strip():
                        has_values = True
                        break

                header_match = _looks_like_header_row(row_values, headers)

                if has_values and not header_match and first_data_row_index is None:
                    first_data_row_index = idx

                if header_match:
                    header_row_index = idx
                    header_row_values = row_values
                    break

                if idx >= _FEATURE_LIST_START_ROW * 2 and first_data_row_index is not None:
                    break

            if header_row_index is not None:
                start_row = header_row_index + 1
            elif first_data_row_index is not None:
                start_row = max(1, first_data_row_index)

            if header_row_values:
                display_headers = list(headers)
                for idx, value in enumerate(header_row_values):
                    if value is None:
                        continue
                    matched = match_feature_list_header(str(value))
                    if matched and matched not in column_map:
                        column_map[matched] = idx
                        try:
                            header_index = headers.index(matched)
                        except ValueError:
                            header_index = None
                        if header_index is not None:
                            display_headers[header_index] = str(value).strip()

                headers = display_headers

            for default_idx, name in enumerate(FEATURE_LIST_EXPECTED_HEADERS):
                column_map.setdefault(name, default_idx)

            for row in sheet.iter_rows(
                min_row=max(1, start_row),
                max_col=max_col,
                values_only=True,
            ):
                row_values: Sequence[Any] = row if isinstance(row, Sequence) else tuple()

                if _looks_like_header_row(row_values, headers):
                    continue

                row_data: Dict[str, str] = {}
                has_values = False
                for header_name in headers:
                    column_index = column_map.get(header_name)
                    cell_value = (
                        row_values[column_index]
                        if column_index is not None and column_index < len(row_values)
                        else None
                    )
                    text = "" if cell_value is None else str(cell_value).strip()
                    if text:
                        has_values = True
                    row_data[header_name] = text

                if not has_values:
                    continue

                description = row_data.get("기능 설명", "")
                if not description:
                    description = row_data.get("기능 개요", "")

                extracted_rows.append(
                    {
                        "majorCategory": row_data.get("대분류", ""),
                        "middleCategory": row_data.get("중분류", ""),
                        "minorCategory": row_data.get("소분류", ""),
                        "featureDescription": description,
                    }
                )
        finally:
            workbook.close()

        if not sheet_title:
            sheet_title = "기능리스트"

        return {
            "fileId": resolved.file_id,
            "fileName": resolved.file_name,
            "sheetName": sheet_title,
            "startRow": start_row,
            "headers": headers,
            "rows": extracted_rows,
            "modifiedTime": resolved.modified_time,
            "projectOverview": project_overview,
        }

    async def update_feature_list_rows(
        self,
        *,
        project_id: str,
        rows: Sequence[Dict[str, str]],
        project_overview: str = "",
        google_id: Optional[str],
        file_id: Optional[str] = None,
    ) -> Dict[str, Any]:
        resolved = await self._resolve_menu_spreadsheet(
            project_id=project_id,
            menu_id="feature-list",
            google_id=google_id,
            include_content=True,
            file_id=file_id,
        )

        workbook_bytes = resolved.content
        if workbook_bytes is None:
            raise HTTPException(status_code=500, detail="기능리스트 파일을 불러오지 못했습니다. 다시 시도해 주세요.")

        output = io.StringIO()
        writer = csv.DictWriter(
            output,
            fieldnames=list(FEATURE_LIST_EXPECTED_HEADERS),
            lineterminator="\n",
        )
        writer.writeheader()

        has_overview_column = "기능 개요" in FEATURE_LIST_EXPECTED_HEADERS

        for row in rows:
            major = str(row.get("majorCategory", "") or "").strip()
            middle = str(row.get("middleCategory", "") or "").strip()
            minor = str(row.get("minorCategory", "") or "").strip()
            description = str(row.get("featureDescription", "") or "").strip()

            if not any([major, middle, minor, description]):
                continue

            entry = {
                "대분류": major,
                "중분류": middle,
                "소분류": minor,
                "기능 설명": description,
            }
            if has_overview_column:
                entry["기능 개요"] = ""

            writer.writerow(entry)

        csv_text = output.getvalue()

        try:
            updated_bytes = resolved.rule["populate"](
                workbook_bytes,
                csv_text,
                project_overview,
            )
        except ValueError as exc:
            raise HTTPException(status_code=422, detail=str(exc)) from exc
        except Exception as exc:  # pragma: no cover - 안전망
            logger.exception("Failed to update feature list spreadsheet", extra={"project_id": project_id})
            raise HTTPException(status_code=500, detail="기능리스트를 업데이트하지 못했습니다. 다시 시도해 주세요.") from exc

        update_info, _ = await self._update_file_content(
            resolved.tokens,
            file_id=resolved.file_id,
            file_name=resolved.file_name,
            content=updated_bytes,
            content_type=XLSX_MIME_TYPE,
        )

        return {
            "fileId": resolved.file_id,
            "fileName": resolved.file_name,
            "modifiedTime": update_info.get("modifiedTime") if isinstance(update_info, dict) else None,
            "projectOverview": project_overview,
        }

    async def download_feature_list_workbook(
        self,
        *,
        project_id: str,
        google_id: Optional[str],
        file_id: Optional[str] = None,
    ) -> Tuple[str, bytes]:
        resolved = await self._resolve_menu_spreadsheet(
            project_id=project_id,
            menu_id="feature-list",
            google_id=google_id,
            include_content=True,
            file_id=file_id,
>>>>>>> bcf3e3af
        )
        response: Dict[str, Any] = {
            "fileId": resolved.file_id,
            "fileName": resolved.file_name,
            "modifiedTime": update_info.get("modifiedTime") if isinstance(update_info, dict) else None,
        }
        if menu_id == "feature-list" and overview_value is not None:
            response["projectOverview"] = overview_value
        return response

    async def get_feature_list_rows(
        self,
        *,
        project_id: str,
        google_id: Optional[str],
        file_id: Optional[str] = None,
    ) -> Dict[str, Any]:
        resolved = await self._resolve_menu_spreadsheet(
            project_id=project_id,
            menu_id="feature-list",
            google_id=google_id,
            include_content=True,
            file_id=file_id,
        )

        workbook_bytes = resolved.content
        if workbook_bytes is None:
            raise HTTPException(status_code=500, detail="기능리스트 파일을 불러오지 못했습니다. 다시 시도해 주세요.")

        _, project_overview = extract_feature_list_overview(workbook_bytes)

        buffer = io.BytesIO(workbook_bytes)
        try:
            workbook = load_workbook(buffer, data_only=True)
        except Exception as exc:  # pragma: no cover - 안전망
            raise HTTPException(status_code=500, detail="엑셀 파일을 읽는 중 오류가 발생했습니다.") from exc

        headers = list(FEATURE_LIST_EXPECTED_HEADERS)
        extracted_rows: List[Dict[str, str]] = []
        sheet_title = ""
        start_row = _FEATURE_LIST_START_ROW
        header_row_values: Optional[Sequence[Any]] = None
        column_map: Dict[str, int] = {}
        try:
            sheet = workbook.active
            selected_title = sheet.title
            for candidate in _FEATURE_LIST_SHEET_CANDIDATES:
                matched = False
                for title in workbook.sheetnames:
                    if _drive_name_matches(title, candidate):
                        try:
                            sheet = workbook[title]
                            selected_title = sheet.title
                            matched = True
                            break
                        except KeyError:
                            continue
                if matched:
                    break

            sheet_title = selected_title or ""
            max_col = max(len(headers), sheet.max_column or len(headers))
            header_row_index: Optional[int] = None
            first_data_row_index: Optional[int] = None
            for idx, row in enumerate(
                sheet.iter_rows(min_row=1, max_col=max_col, values_only=True),
                start=1,
            ):
                row_values: Sequence[Any] = row if isinstance(row, Sequence) else tuple()

                has_values = False
                for col_idx in range(len(headers)):
                    cell_value = row_values[col_idx] if col_idx < len(row_values) else None
                    if cell_value is None:
                        continue
                    if str(cell_value).strip():
                        has_values = True
                        break

                header_match = _looks_like_header_row(row_values, headers)

                if has_values and not header_match and first_data_row_index is None:
                    first_data_row_index = idx

                if header_match:
                    header_row_index = idx
                    header_row_values = row_values
                    break

                if idx >= _FEATURE_LIST_START_ROW * 2 and first_data_row_index is not None:
                    break

            if header_row_index is not None:
                start_row = header_row_index + 1
            elif first_data_row_index is not None:
                start_row = max(1, first_data_row_index)

            if header_row_values:
                display_headers = list(headers)
                for idx, value in enumerate(header_row_values):
                    if value is None:
                        continue
                    matched = match_feature_list_header(str(value))
                    if matched and matched not in column_map:
                        column_map[matched] = idx
                        try:
                            header_index = headers.index(matched)
                        except ValueError:
                            header_index = None
                        if header_index is not None:
                            display_headers[header_index] = str(value).strip()

                headers = display_headers

            for default_idx, name in enumerate(FEATURE_LIST_EXPECTED_HEADERS):
                column_map.setdefault(name, default_idx)

            for row in sheet.iter_rows(
                min_row=max(1, start_row),
                max_col=max_col,
                values_only=True,
            ):
                row_values: Sequence[Any] = row if isinstance(row, Sequence) else tuple()

                if _looks_like_header_row(row_values, headers):
                    continue

                row_data: Dict[str, str] = {}
                has_values = False
                for header_name in headers:
                    column_index = column_map.get(header_name)
                    cell_value = (
                        row_values[column_index]
                        if column_index is not None and column_index < len(row_values)
                        else None
                    )
                    text = "" if cell_value is None else str(cell_value).strip()
                    if text:
                        has_values = True
                    row_data[header_name] = text

                if not has_values:
                    continue

                description = row_data.get("기능 설명", "")
                if not description:
                    description = row_data.get("기능 개요", "")

                extracted_rows.append(
                    {
                        "majorCategory": row_data.get("대분류", ""),
                        "middleCategory": row_data.get("중분류", ""),
                        "minorCategory": row_data.get("소분류", ""),
                        "featureDescription": description,
                    }
                )
        finally:
            workbook.close()

        if not sheet_title:
            sheet_title = "기능리스트"

        return {
            "fileId": resolved.file_id,
            "fileName": resolved.file_name,
            "sheetName": sheet_title,
            "startRow": start_row,
            "headers": headers,
            "rows": extracted_rows,
            "modifiedTime": resolved.modified_time,
            "projectOverview": project_overview,
        }

    async def update_feature_list_rows(
        self,
        *,
        project_id: str,
        rows: Sequence[Dict[str, str]],
        project_overview: str = "",
        google_id: Optional[str],
        file_id: Optional[str] = None,
    ) -> Dict[str, Any]:
        resolved = await self._resolve_menu_spreadsheet(
            project_id=project_id,
            menu_id="feature-list",
            google_id=google_id,
            include_content=True,
            file_id=file_id,
        )

        workbook_bytes = resolved.content
        if workbook_bytes is None:
            raise HTTPException(status_code=500, detail="기능리스트 파일을 불러오지 못했습니다. 다시 시도해 주세요.")

        output = io.StringIO()
        writer = csv.DictWriter(
            output,
            fieldnames=list(FEATURE_LIST_EXPECTED_HEADERS),
            lineterminator="\n",
        )
        writer.writeheader()

        has_overview_column = "기능 개요" in FEATURE_LIST_EXPECTED_HEADERS

        for row in rows:
            major = str(row.get("majorCategory", "") or "").strip()
            middle = str(row.get("middleCategory", "") or "").strip()
            minor = str(row.get("minorCategory", "") or "").strip()
            description = str(row.get("featureDescription", "") or "").strip()

            if not any([major, middle, minor, description]):
                continue

            entry = {
                "대분류": major,
                "중분류": middle,
                "소분류": minor,
                "기능 설명": description,
            }
            if has_overview_column:
                entry["기능 개요"] = ""

            writer.writerow(entry)

        csv_text = output.getvalue()

        try:
            updated_bytes = resolved.rule["populate"](
                workbook_bytes,
                csv_text,
                project_overview,
            )
        except ValueError as exc:
            raise HTTPException(status_code=422, detail=str(exc)) from exc
        except Exception as exc:  # pragma: no cover - 안전망
            logger.exception("Failed to update feature list spreadsheet", extra={"project_id": project_id})
            raise HTTPException(status_code=500, detail="기능리스트를 업데이트하지 못했습니다. 다시 시도해 주세요.") from exc

        update_info, _ = await self._update_file_content(
            resolved.tokens,
            file_id=resolved.file_id,
            file_name=resolved.file_name,
            content=updated_bytes,
            content_type=XLSX_MIME_TYPE,
        )

        return {
            "fileId": resolved.file_id,
            "fileName": resolved.file_name,
            "modifiedTime": update_info.get("modifiedTime") if isinstance(update_info, dict) else None,
            "projectOverview": project_overview,
        }

    async def download_feature_list_workbook(
        self,
        *,
        project_id: str,
        google_id: Optional[str],
        file_id: Optional[str] = None,
    ) -> Tuple[str, bytes]:
        resolved = await self._resolve_menu_spreadsheet(
            project_id=project_id,
            menu_id="feature-list",
            google_id=google_id,
            include_content=True,
            file_id=file_id,
        )

        workbook_bytes = resolved.content
        if workbook_bytes is None:
            raise HTTPException(status_code=500, detail="기능리스트 파일을 불러오지 못했습니다. 다시 시도해 주세요.")

        return resolved.file_name, workbook_bytes

        workbook_bytes = resolved.content
        if workbook_bytes is None:
            raise HTTPException(status_code=500, detail="기능리스트 파일을 불러오지 못했습니다. 다시 시도해 주세요.")

        return resolved.file_name, workbook_bytes

    async def get_project_exam_number(
        self,
        *,
        project_id: str,
        google_id: Optional[str],
    ) -> str:
        """
        Retrieve the exam number (e.g. GS-B-12-3456) from the Drive project folder name.
        """
        self._oauth_service.ensure_credentials()
        stored_tokens = self._load_tokens(google_id)
        active_tokens = await self._ensure_valid_tokens(stored_tokens)

        params = {"fields": "id,name"}
        data, _ = await self._drive_request(
            active_tokens,
            method="GET",
            path=f"{DRIVE_FILES_ENDPOINT}/{project_id}",
            params=params,
        )

        name = data.get("name")
        if not isinstance(name, str) or not name.strip():
            raise HTTPException(status_code=404, detail="프로젝트 폴더를 찾을 수 없습니다.")

        match = EXAM_NUMBER_PATTERN.search(name)
        if not match:
            raise HTTPException(status_code=404, detail="프로젝트 이름에서 시험신청 번호를 찾을 수 없습니다.")

        return match.group(0)

    async def _ensure_shared_criteria_file(
        self,
        tokens: StoredTokens,
        *,
        parent_id: str,
        preferred_names: Optional[Sequence[str]] = None,
    ) -> Tuple[Dict[str, Any], StoredTokens, bool]:
        normalized_candidates = set(_SHARED_CRITERIA_NORMALIZED_NAMES)
        upload_name = _PREFERRED_SHARED_CRITERIA_FILE_NAME
        if preferred_names:
            normalized_candidates.update(
                _normalize_shared_criteria_name(name)
                for name in preferred_names
                if isinstance(name, str) and name.strip()
            )
            first_valid = next(
                (name.strip() for name in preferred_names if isinstance(name, str) and name.strip()),
                None,
            )
            if first_valid:
                upload_name = first_valid

        files, active_tokens = await self._list_child_files(tokens, parent_id=parent_id)
        for entry in files:
            if not isinstance(entry, dict):
                continue
            name = entry.get("name")
            if not isinstance(name, str):
                continue
            normalized_name = _normalize_shared_criteria_name(name)
            if normalized_name not in normalized_candidates:
                continue
            mime_type = entry.get("mimeType")
            if isinstance(mime_type, str) and mime_type not in {XLSX_MIME_TYPE, GOOGLE_SHEETS_MIME_TYPE}:
                logger.warning(
                    "Ignoring shared criteria candidate with unsupported mime type: %s (%s)",
                    name,
                    mime_type,
                )
                continue
            normalized_entry = dict(entry)
            normalized_entry["mimeType"] = mime_type if isinstance(mime_type, str) else None
            return normalized_entry, active_tokens, False

        content = GoogleDriveService._load_shared_criteria_template_bytes()
        uploaded_entry, updated_tokens = await self._upload_file_to_folder(
            active_tokens,
            file_name=upload_name,
            parent_id=parent_id,
            content=content,
            content_type=XLSX_MIME_TYPE,
        )
        uploaded_entry = dict(uploaded_entry)
        uploaded_entry.setdefault("name", upload_name)
        uploaded_entry["mimeType"] = XLSX_MIME_TYPE
        logger.info(
            "Uploaded shared criteria template to gs folder: %s",
            uploaded_entry.get("name"),
        )
        return uploaded_entry, updated_tokens, True

    async def download_shared_security_criteria(
        self,
        *,
        google_id: Optional[str],
        file_name: str,
    ) -> bytes:
        self._oauth_service.ensure_credentials()
        stored_tokens = self._load_tokens(google_id)
        active_tokens = await self._ensure_valid_tokens(stored_tokens)

        folder, active_tokens = await self._find_root_folder(active_tokens, folder_name="gs")
        if folder is None:
            folder, active_tokens = await self._create_root_folder(active_tokens, folder_name="gs")
        gs_folder_id = str(folder["id"])

        file_entry, active_tokens, _ = await self._ensure_shared_criteria_file(
            active_tokens,
            parent_id=gs_folder_id,
            preferred_names=(file_name,),
        )

        file_id = file_entry.get("id")
        if not isinstance(file_id, str):
            logger.error("Shared criteria entry missing id: %s", file_entry)
            raise HTTPException(status_code=502, detail="결함 판단 기준표 ID를 확인할 수 없습니다.")

        content, _ = await self._download_file_content(
            active_tokens,
            file_id=file_id,
            mime_type=file_entry.get("mimeType"),
        )
        return content

    async def _list_child_folders(
        self,
        tokens: StoredTokens,
        *,
        parent_id: str,
    ) -> Tuple[Sequence[Dict[str, Any]], StoredTokens]:
        query = (
            f"'{parent_id}' in parents and "
            f"mimeType = '{DRIVE_FOLDER_MIME_TYPE}' and trashed = false"
        )
        params = {
            "q": query,
            "fields": "files(id,name,createdTime,modifiedTime)",
            "orderBy": "name_natural",
            "spaces": "drive",
            "pageSize": 100,
            "supportsAllDrives": "true",
            "includeItemsFromAllDrives": "true",
        }

        data, updated_tokens = await self._drive_request(
            tokens,
            method="GET",
            path=DRIVE_FILES_ENDPOINT,
            params=params,
        )

        files = data.get("files")
        if isinstance(files, Sequence):
            return files, updated_tokens

        return [], updated_tokens

    async def _list_child_files(
        self,
        tokens: StoredTokens,
        *,
        parent_id: str,
        mime_type: Optional[str] = None,
    ) -> Tuple[Sequence[Dict[str, Any]], StoredTokens]:
        clauses = [f"'{parent_id}' in parents", "trashed = false"]
        if mime_type:
            clauses.append(f"mimeType = '{mime_type}'")
        params = {
            "q": " and ".join(clauses),
            "fields": "files(id,name,mimeType,modifiedTime)",
            "orderBy": "name_natural",
            "spaces": "drive",
            "pageSize": 100,
            "supportsAllDrives": "true",
            "includeItemsFromAllDrives": "true",
        }

        data, updated_tokens = await self._drive_request(
            tokens,
            method="GET",
            path=DRIVE_FILES_ENDPOINT,
            params=params,
        )

        files = data.get("files")
        if isinstance(files, Sequence):
            return files, updated_tokens

        return [], updated_tokens

    async def _find_child_folder_by_name(
        self,
        tokens: StoredTokens,
        *,
        parent_id: str,
        name: str,
    ) -> Tuple[Optional[Dict[str, Any]], StoredTokens]:
        folders, updated_tokens = await self._list_child_folders(tokens, parent_id=parent_id)
        target_variants = set(_drive_name_variants(name))
        for folder in folders:
            if not isinstance(folder, dict):
                continue
            folder_name = folder.get("name")
            if not isinstance(folder_name, str):
                continue
            if folder_name == name:
                return folder, updated_tokens
            if target_variants and set(_drive_name_variants(folder_name)) & target_variants:
                return folder, updated_tokens
        return None, updated_tokens

    async def _find_file_by_suffix(
        self,
        tokens: StoredTokens,
        *,
        parent_id: str,
        suffix: str,
        mime_type: Optional[str] = None,
    ) -> Tuple[Optional[Dict[str, Any]], StoredTokens]:
        search_mime_types: Sequence[Optional[str]]
        if mime_type:
            search_mime_types = (mime_type, None)
        else:
            search_mime_types = (None,)

        updated_tokens = tokens
        for candidate_mime in search_mime_types:
            files, updated_tokens = await self._list_child_files(
                updated_tokens,
                parent_id=parent_id,
                mime_type=candidate_mime,
            )
            for entry in files:
                if not isinstance(entry, dict):
                    continue
                name = entry.get("name")
                if isinstance(name, str):
                    if name.endswith(suffix.strip()) or _drive_suffix_matches(name, suffix):
                        return entry, updated_tokens
        return None, updated_tokens

    async def _get_file_metadata(
        self,
        tokens: StoredTokens,
        *,
        file_id: str,
    ) -> Tuple[Optional[Dict[str, Any]], StoredTokens]:
        active_tokens = tokens
        params = {
            "fields": "id,name,mimeType,modifiedTime,parents",
            "supportsAllDrives": "true",
        }
        for attempt in range(2):
            headers = {
                "Authorization": f"Bearer {active_tokens.access_token}",
                "Accept": "application/json",
            }

            async with httpx.AsyncClient(timeout=10.0, base_url=DRIVE_API_BASE) as client:
                response = await client.get(
                    f"{DRIVE_FILES_ENDPOINT}/{file_id}",
                    params=params,
                    headers=headers,
                )

            if response.status_code == 401 and attempt == 0:
                active_tokens = await self._refresh_access_token(active_tokens)
                continue

            if response.status_code == 404:
                return None, active_tokens

            if response.is_error:
                logger.error("Google Drive metadata fetch failed for %s: %s", file_id, response.text)
                raise HTTPException(
                    status_code=502,
                    detail="Google Drive에서 파일 정보를 불러오지 못했습니다. 잠시 후 다시 시도해주세요.",
                )

            data = response.json() if response.text else {}
            if not isinstance(data, dict):
                logger.error("Google Drive metadata response malformed for %s: %s", file_id, data)
                raise HTTPException(
                    status_code=502,
                    detail="Google Drive 파일 정보를 확인하지 못했습니다. 다시 시도해주세요.",
                )

            return data, active_tokens

        raise HTTPException(status_code=401, detail="Google Drive 인증이 만료되었습니다. 다시 로그인해주세요.")

    async def _find_file_by_name(
        self,
        tokens: StoredTokens,
        *,
        parent_id: str,
        name: str,
        mime_type: Optional[str] = None,
    ) -> Tuple[Optional[Dict[str, Any]], StoredTokens]:
        files, updated_tokens = await self._list_child_files(
            tokens, parent_id=parent_id, mime_type=mime_type
        )
        normalized_name = name.strip()
        for entry in files:
            if not isinstance(entry, dict):
                continue
            file_name = entry.get("name")
            if isinstance(file_name, str) and file_name.strip() == normalized_name:
                return entry, updated_tokens
        return None, updated_tokens

    async def ensure_drive_setup(self, google_id: Optional[str]) -> Dict[str, Any]:
        self._oauth_service.ensure_credentials()
        stored_tokens = self._load_tokens(google_id)
        active_tokens = await self._ensure_valid_tokens(stored_tokens)

        folder, active_tokens = await self._find_root_folder(active_tokens, folder_name="gs")
        folder_created = False

        if folder is None:
            folder, active_tokens = await self._create_root_folder(
                active_tokens, folder_name="gs"
            )
            folder_created = True

        gs_folder_id = str(folder["id"])

        criteria_sheet, active_tokens, criteria_created = await self._ensure_shared_criteria_file(
            active_tokens,
            parent_id=gs_folder_id,
        )

        projects, active_tokens = await self._list_child_folders(
            active_tokens, parent_id=str(folder["id"])
        )

        normalized_projects = []
        for item in projects:
            if not isinstance(item, dict):
                continue
            project_id = item.get("id")
            name = item.get("name")
            if not isinstance(project_id, str) or not isinstance(name, str):
                continue
            normalized_projects.append(
                {
                    "id": project_id,
                    "name": name,
                    "createdTime": item.get("createdTime"),
                    "modifiedTime": item.get("modifiedTime"),
                }
            )

        return {
            "folderCreated": folder_created,
            "folderId": folder["id"],
            "folderName": folder.get("name", "gs"),
            "criteria": {
                "created": criteria_created,
                "fileId": criteria_sheet.get("id"),
                "fileName": criteria_sheet.get("name"),
                "mimeType": criteria_sheet.get("mimeType"),
            },
            "projects": normalized_projects,
            "account": {
                "googleId": active_tokens.google_id,
                "displayName": active_tokens.display_name,
                "email": active_tokens.email,
            },
        }

    async def create_project(
        self,
        *,
        folder_id: Optional[str],
        files: List[UploadFile],
        google_id: Optional[str],
    ) -> Dict[str, Any]:
        self._oauth_service.ensure_credentials()
        stored_tokens = self._load_tokens(google_id)
        active_tokens = await self._ensure_valid_tokens(stored_tokens)

        parent_folder_id = folder_id
        if not parent_folder_id:
            folder, active_tokens = await self._find_root_folder(active_tokens, folder_name="gs")
            if folder is None:
                folder, active_tokens = await self._create_root_folder(active_tokens, folder_name="gs")
            parent_folder_id = str(folder["id"])

        agreement_file = files[0]
        if not agreement_file.filename or not agreement_file.filename.lower().endswith(".docx"):
            raise HTTPException(status_code=422, detail="시험 합의서는 DOCX 파일이어야 합니다.")

        agreement_bytes = await agreement_file.read()
        metadata = self._extract_project_metadata(agreement_bytes)
        project_name = self._build_project_folder_name(metadata)
        if not project_name:
            raise HTTPException(status_code=422, detail="생성할 프로젝트 이름을 결정할 수 없습니다.")

        siblings, active_tokens = await self._list_child_folders(active_tokens, parent_id=parent_folder_id)
        existing_names = {
            str(item.get("name"))
            for item in siblings
            if isinstance(item, dict) and isinstance(item.get("name"), str)
        }

        unique_name = project_name
        suffix = 1
        while unique_name in existing_names:
            suffix += 1
            unique_name = f"{project_name} ({suffix})"

        project_folder, active_tokens = await self._create_child_folder(
            active_tokens,
            name=unique_name,
            parent_id=parent_folder_id,
        )
        project_id = str(project_folder["id"])

        active_tokens = await self._copy_template_to_drive(
            active_tokens,
            parent_id=project_id,
            exam_number=metadata["exam_number"],
        )

        uploaded_files: List[Dict[str, Any]] = []

        agreement_name = agreement_file.filename or "시험 합의서.docx"
        agreement_name = self._replace_placeholders(agreement_name, metadata["exam_number"])
        file_info, active_tokens = await self._upload_file_to_folder(
            active_tokens,
            file_name=agreement_name,
            parent_id=project_id,
            content=agreement_bytes,
            content_type=agreement_file.content_type
            or "application/vnd.openxmlformats-officedocument.wordprocessingml.document",
        )
        uploaded_files.append(
            {
                "id": file_info.get("id"),
                "name": file_info.get("name", agreement_name),
                "size": len(agreement_bytes),
                "contentType": agreement_file.content_type
                or "application/vnd.openxmlformats-officedocument.wordprocessingml.document",
            }
        )
        await agreement_file.close()

        for upload in files[1:]:
            filename = upload.filename or "업로드된 파일.docx"
            content = await upload.read()
            file_info, active_tokens = await self._upload_file_to_folder(
                active_tokens,
                file_name=filename,
                parent_id=project_id,
                content=content,
                content_type=upload.content_type,
            )
            uploaded_files.append(
                {
                    "id": file_info.get("id"),
                    "name": file_info.get("name", filename),
                    "size": len(content),
                    "contentType": upload.content_type or "application/octet-stream",
                }
            )
            await upload.close()

        logger.info(
            "Created Drive project '%s' (%s) with metadata %s",
            unique_name,
            project_id,
            metadata,
        )

        return {
            "message": "새 프로젝트 폴더를 생성했습니다.",
            "project": {
                "id": project_id,
                "name": project_folder.get("name", unique_name),
                "parentId": parent_folder_id,
                "metadata": {
                    "examNumber": metadata["exam_number"],
                    "companyName": metadata["company_name"],
                    "productName": metadata["product_name"],
                },
            },
            "uploadedFiles": uploaded_files,
        }<|MERGE_RESOLUTION|>--- conflicted
+++ resolved
@@ -24,10 +24,7 @@
 from . import excel_templates as excel_templates_service
 from .excel_templates import (
     FEATURE_LIST_EXPECTED_HEADERS,
-<<<<<<< HEAD
     extract_feature_list_overview,
-=======
->>>>>>> bcf3e3af
     match_feature_list_header,
     populate_defect_report,
     populate_feature_list,
@@ -965,8 +962,6 @@
         logger.info(
             "Populated project spreadsheet",
             extra={"project_id": project_id, "menu_id": menu_id, "file_id": resolved.file_id},
-<<<<<<< HEAD
-=======
         )
         response: Dict[str, Any] = {
             "fileId": resolved.file_id,
@@ -1233,273 +1228,6 @@
             google_id=google_id,
             include_content=True,
             file_id=file_id,
->>>>>>> bcf3e3af
-        )
-        response: Dict[str, Any] = {
-            "fileId": resolved.file_id,
-            "fileName": resolved.file_name,
-            "modifiedTime": update_info.get("modifiedTime") if isinstance(update_info, dict) else None,
-        }
-        if menu_id == "feature-list" and overview_value is not None:
-            response["projectOverview"] = overview_value
-        return response
-
-    async def get_feature_list_rows(
-        self,
-        *,
-        project_id: str,
-        google_id: Optional[str],
-        file_id: Optional[str] = None,
-    ) -> Dict[str, Any]:
-        resolved = await self._resolve_menu_spreadsheet(
-            project_id=project_id,
-            menu_id="feature-list",
-            google_id=google_id,
-            include_content=True,
-            file_id=file_id,
-        )
-
-        workbook_bytes = resolved.content
-        if workbook_bytes is None:
-            raise HTTPException(status_code=500, detail="기능리스트 파일을 불러오지 못했습니다. 다시 시도해 주세요.")
-
-        _, project_overview = extract_feature_list_overview(workbook_bytes)
-
-        buffer = io.BytesIO(workbook_bytes)
-        try:
-            workbook = load_workbook(buffer, data_only=True)
-        except Exception as exc:  # pragma: no cover - 안전망
-            raise HTTPException(status_code=500, detail="엑셀 파일을 읽는 중 오류가 발생했습니다.") from exc
-
-        headers = list(FEATURE_LIST_EXPECTED_HEADERS)
-        extracted_rows: List[Dict[str, str]] = []
-        sheet_title = ""
-        start_row = _FEATURE_LIST_START_ROW
-        header_row_values: Optional[Sequence[Any]] = None
-        column_map: Dict[str, int] = {}
-        try:
-            sheet = workbook.active
-            selected_title = sheet.title
-            for candidate in _FEATURE_LIST_SHEET_CANDIDATES:
-                matched = False
-                for title in workbook.sheetnames:
-                    if _drive_name_matches(title, candidate):
-                        try:
-                            sheet = workbook[title]
-                            selected_title = sheet.title
-                            matched = True
-                            break
-                        except KeyError:
-                            continue
-                if matched:
-                    break
-
-            sheet_title = selected_title or ""
-            max_col = max(len(headers), sheet.max_column or len(headers))
-            header_row_index: Optional[int] = None
-            first_data_row_index: Optional[int] = None
-            for idx, row in enumerate(
-                sheet.iter_rows(min_row=1, max_col=max_col, values_only=True),
-                start=1,
-            ):
-                row_values: Sequence[Any] = row if isinstance(row, Sequence) else tuple()
-
-                has_values = False
-                for col_idx in range(len(headers)):
-                    cell_value = row_values[col_idx] if col_idx < len(row_values) else None
-                    if cell_value is None:
-                        continue
-                    if str(cell_value).strip():
-                        has_values = True
-                        break
-
-                header_match = _looks_like_header_row(row_values, headers)
-
-                if has_values and not header_match and first_data_row_index is None:
-                    first_data_row_index = idx
-
-                if header_match:
-                    header_row_index = idx
-                    header_row_values = row_values
-                    break
-
-                if idx >= _FEATURE_LIST_START_ROW * 2 and first_data_row_index is not None:
-                    break
-
-            if header_row_index is not None:
-                start_row = header_row_index + 1
-            elif first_data_row_index is not None:
-                start_row = max(1, first_data_row_index)
-
-            if header_row_values:
-                display_headers = list(headers)
-                for idx, value in enumerate(header_row_values):
-                    if value is None:
-                        continue
-                    matched = match_feature_list_header(str(value))
-                    if matched and matched not in column_map:
-                        column_map[matched] = idx
-                        try:
-                            header_index = headers.index(matched)
-                        except ValueError:
-                            header_index = None
-                        if header_index is not None:
-                            display_headers[header_index] = str(value).strip()
-
-                headers = display_headers
-
-            for default_idx, name in enumerate(FEATURE_LIST_EXPECTED_HEADERS):
-                column_map.setdefault(name, default_idx)
-
-            for row in sheet.iter_rows(
-                min_row=max(1, start_row),
-                max_col=max_col,
-                values_only=True,
-            ):
-                row_values: Sequence[Any] = row if isinstance(row, Sequence) else tuple()
-
-                if _looks_like_header_row(row_values, headers):
-                    continue
-
-                row_data: Dict[str, str] = {}
-                has_values = False
-                for header_name in headers:
-                    column_index = column_map.get(header_name)
-                    cell_value = (
-                        row_values[column_index]
-                        if column_index is not None and column_index < len(row_values)
-                        else None
-                    )
-                    text = "" if cell_value is None else str(cell_value).strip()
-                    if text:
-                        has_values = True
-                    row_data[header_name] = text
-
-                if not has_values:
-                    continue
-
-                description = row_data.get("기능 설명", "")
-                if not description:
-                    description = row_data.get("기능 개요", "")
-
-                extracted_rows.append(
-                    {
-                        "majorCategory": row_data.get("대분류", ""),
-                        "middleCategory": row_data.get("중분류", ""),
-                        "minorCategory": row_data.get("소분류", ""),
-                        "featureDescription": description,
-                    }
-                )
-        finally:
-            workbook.close()
-
-        if not sheet_title:
-            sheet_title = "기능리스트"
-
-        return {
-            "fileId": resolved.file_id,
-            "fileName": resolved.file_name,
-            "sheetName": sheet_title,
-            "startRow": start_row,
-            "headers": headers,
-            "rows": extracted_rows,
-            "modifiedTime": resolved.modified_time,
-            "projectOverview": project_overview,
-        }
-
-    async def update_feature_list_rows(
-        self,
-        *,
-        project_id: str,
-        rows: Sequence[Dict[str, str]],
-        project_overview: str = "",
-        google_id: Optional[str],
-        file_id: Optional[str] = None,
-    ) -> Dict[str, Any]:
-        resolved = await self._resolve_menu_spreadsheet(
-            project_id=project_id,
-            menu_id="feature-list",
-            google_id=google_id,
-            include_content=True,
-            file_id=file_id,
-        )
-
-        workbook_bytes = resolved.content
-        if workbook_bytes is None:
-            raise HTTPException(status_code=500, detail="기능리스트 파일을 불러오지 못했습니다. 다시 시도해 주세요.")
-
-        output = io.StringIO()
-        writer = csv.DictWriter(
-            output,
-            fieldnames=list(FEATURE_LIST_EXPECTED_HEADERS),
-            lineterminator="\n",
-        )
-        writer.writeheader()
-
-        has_overview_column = "기능 개요" in FEATURE_LIST_EXPECTED_HEADERS
-
-        for row in rows:
-            major = str(row.get("majorCategory", "") or "").strip()
-            middle = str(row.get("middleCategory", "") or "").strip()
-            minor = str(row.get("minorCategory", "") or "").strip()
-            description = str(row.get("featureDescription", "") or "").strip()
-
-            if not any([major, middle, minor, description]):
-                continue
-
-            entry = {
-                "대분류": major,
-                "중분류": middle,
-                "소분류": minor,
-                "기능 설명": description,
-            }
-            if has_overview_column:
-                entry["기능 개요"] = ""
-
-            writer.writerow(entry)
-
-        csv_text = output.getvalue()
-
-        try:
-            updated_bytes = resolved.rule["populate"](
-                workbook_bytes,
-                csv_text,
-                project_overview,
-            )
-        except ValueError as exc:
-            raise HTTPException(status_code=422, detail=str(exc)) from exc
-        except Exception as exc:  # pragma: no cover - 안전망
-            logger.exception("Failed to update feature list spreadsheet", extra={"project_id": project_id})
-            raise HTTPException(status_code=500, detail="기능리스트를 업데이트하지 못했습니다. 다시 시도해 주세요.") from exc
-
-        update_info, _ = await self._update_file_content(
-            resolved.tokens,
-            file_id=resolved.file_id,
-            file_name=resolved.file_name,
-            content=updated_bytes,
-            content_type=XLSX_MIME_TYPE,
-        )
-
-        return {
-            "fileId": resolved.file_id,
-            "fileName": resolved.file_name,
-            "modifiedTime": update_info.get("modifiedTime") if isinstance(update_info, dict) else None,
-            "projectOverview": project_overview,
-        }
-
-    async def download_feature_list_workbook(
-        self,
-        *,
-        project_id: str,
-        google_id: Optional[str],
-        file_id: Optional[str] = None,
-    ) -> Tuple[str, bytes]:
-        resolved = await self._resolve_menu_spreadsheet(
-            project_id=project_id,
-            menu_id="feature-list",
-            google_id=google_id,
-            include_content=True,
-            file_id=file_id,
         )
 
         workbook_bytes = resolved.content

--- conflicted
+++ resolved
@@ -18,13 +18,8 @@
 from ..config import Settings
 from ..token_store import StoredTokens, TokenStorage
 from .excel_templates import (
-<<<<<<< HEAD
     populate_defect_report,
     populate_feature_list,
-=======
-    populate_feature_list,
-    populate_security_report,
->>>>>>> b2ffaaed
     populate_testcase_list,
 )
 from .oauth import GOOGLE_TOKEN_ENDPOINT, GoogleOAuthService
@@ -63,17 +58,10 @@
         "file_suffix": "테스트케이스.xlsx",
         "populate": populate_testcase_list,
     },
-<<<<<<< HEAD
     "defect-report": {
         "folder_name": "다.수행",
         "file_suffix": "결함리포트 v1.0.xlsx",
         "populate": populate_defect_report,
-=======
-    "security-report": {
-        "folder_name": "다.수행",
-        "file_suffix": "결함리포트 v1.0.xlsx",
-        "populate": populate_security_report,
->>>>>>> b2ffaaed
     },
 }
 

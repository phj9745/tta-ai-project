--- conflicted
+++ resolved
@@ -23,10 +23,7 @@
 from ..token_store import StoredTokens, TokenStorage
 from .excel_templates import (
     FEATURE_LIST_EXPECTED_HEADERS,
-<<<<<<< HEAD
     match_feature_list_header,
-=======
->>>>>>> aa4c4ecb
     populate_defect_report,
     populate_feature_list,
     populate_security_report,
@@ -906,7 +903,6 @@
             mime_type=normalized_mime,
             modified_time=modified_time,
             content=content,
-<<<<<<< HEAD
         )
 
     async def apply_csv_to_spreadsheet(
@@ -928,29 +924,6 @@
             include_content=True,
         )
 
-=======
-        )
-
-    async def apply_csv_to_spreadsheet(
-        self,
-        *,
-        project_id: str,
-        menu_id: str,
-        csv_text: str,
-        google_id: Optional[str],
-    ) -> Optional[Dict[str, Any]]:
-        rule = _SPREADSHEET_RULES.get(menu_id)
-        if not rule:
-            return None
-
-        resolved = await self._resolve_menu_spreadsheet(
-            project_id=project_id,
-            menu_id=menu_id,
-            google_id=google_id,
-            include_content=True,
-        )
-
->>>>>>> aa4c4ecb
         workbook_bytes = resolved.content
         if workbook_bytes is None:
             raise HTTPException(status_code=500, detail="스프레드시트 내용을 불러오지 못했습니다. 다시 시도해 주세요.")
@@ -1012,11 +985,8 @@
         extracted_rows: List[Dict[str, str]] = []
         sheet_title = ""
         start_row = _FEATURE_LIST_START_ROW
-<<<<<<< HEAD
         header_row_values: Optional[Sequence[Any]] = None
         column_map: Dict[str, int] = {}
-=======
->>>>>>> aa4c4ecb
         try:
             sheet = workbook.active
             selected_title = sheet.title
@@ -1060,10 +1030,7 @@
 
                 if header_match:
                     header_row_index = idx
-<<<<<<< HEAD
                     header_row_values = row_values
-=======
->>>>>>> aa4c4ecb
                     break
 
                 if idx >= _FEATURE_LIST_START_ROW * 2 and first_data_row_index is not None:
@@ -1074,7 +1041,6 @@
             elif first_data_row_index is not None:
                 start_row = max(1, first_data_row_index)
 
-<<<<<<< HEAD
             if header_row_values:
                 display_headers = list(headers)
                 for idx, value in enumerate(header_row_values):
@@ -1095,8 +1061,6 @@
             for default_idx, name in enumerate(FEATURE_LIST_EXPECTED_HEADERS):
                 column_map.setdefault(name, default_idx)
 
-=======
->>>>>>> aa4c4ecb
             for row in sheet.iter_rows(
                 min_row=max(1, start_row),
                 max_col=max_col,
@@ -1107,7 +1071,6 @@
                 if _looks_like_header_row(row_values, headers):
                     continue
 
-<<<<<<< HEAD
                 row_data: Dict[str, str] = {}
                 has_values = False
                 for header_name in headers:
@@ -1139,22 +1102,6 @@
                         "minorCategory": row_data.get("소분류", ""),
                         "featureDescription": description,
                         "featureOverview": overview,
-=======
-                values = []
-                for idx in range(len(headers)):
-                    cell_value = row_values[idx] if idx < len(row_values) else None
-                    text = "" if cell_value is None else str(cell_value).strip()
-                    values.append(text)
-
-                if not any(values):
-                    continue
-
-                extracted_rows.append(
-                    {
-                        "majorCategory": values[0] if len(values) > 0 else "",
-                        "middleCategory": values[1] if len(values) > 1 else "",
-                        "minorCategory": values[2] if len(values) > 2 else "",
->>>>>>> aa4c4ecb
                     }
                 )
         finally:
@@ -1198,7 +1145,6 @@
             output,
             fieldnames=list(FEATURE_LIST_EXPECTED_HEADERS),
             lineterminator="\n",
-<<<<<<< HEAD
         )
         writer.writeheader()
 
@@ -1223,7 +1169,7 @@
                     "중분류": middle,
                     "소분류": minor,
                     "기능 설명": description,
-                    "기능 개요": overview,
+                    "개요": overview,
                 }
             )
 
@@ -1264,8 +1210,6 @@
             google_id=google_id,
             include_content=True,
             file_id=file_id,
-=======
->>>>>>> aa4c4ecb
         )
         writer.writeheader()
 

from __future__ import annotations

import asyncio
import csv
import base64
import io
import json
import logging
import mimetypes
import os
import re
import zipfile
from pathlib import Path
from dataclasses import dataclass
from datetime import datetime
from typing import Any, Dict, Iterable, List, Literal
from xml.etree import ElementTree as ET

from fastapi import HTTPException, UploadFile
from docx import Document
from openai import (
    APIError,
    BadRequestError,
    OpenAI,
    OpenAIError,
    PermissionDeniedError,
    RateLimitError,
)

from ..config import Settings
from .openai_payload import AttachmentMetadata, OpenAIMessageBuilder
from .prompt_config import PromptBuiltinContext, PromptConfigService
from .prompt_request_log import PromptRequestLogService


@dataclass
class BufferedUpload:
    name: str
    content: bytes
    content_type: str | None


@dataclass
class GeneratedCsv:
    filename: str
    content: bytes
    csv_text: str


@dataclass
class UploadContext:
    upload: BufferedUpload
    metadata: Dict[str, Any] | None


@dataclass
class PromptContextPreview:
    descriptor: str
    doc_id: str | None
    include_in_attachment_list: bool
    metadata: Dict[str, Any]


@dataclass
class NormalizedDefect:
    index: int
    original_text: str
    polished_text: str

logger = logging.getLogger(__name__)


class AIGenerationService:
    def __init__(
        self,
        settings: Settings,
        prompt_config_service: PromptConfigService | None = None,
        request_log_service: PromptRequestLogService | None = None,
    ):
        self._settings = settings
        if prompt_config_service is None:
            storage_path = settings.tokens_path.with_name("prompt_configs.json")
            prompt_config_service = PromptConfigService(storage_path)
        self._prompt_config_service = prompt_config_service
        self._client: OpenAI | None = None
        self._request_log_service = request_log_service

    def _get_client(self) -> OpenAI:
        if self._client is None:
            api_key = self._settings.openai_api_key
            if not api_key:
                raise HTTPException(status_code=500, detail="OpenAI API 키가 설정되어 있지 않습니다.")
            self._client = OpenAI(api_key=api_key)
        return self._client

    @staticmethod
    def _descriptor_from_context(
        context: UploadContext,
    ) -> tuple[str, str | None, bool, Dict[str, Any]]:
        metadata = context.metadata or {}
        role = str(metadata.get("role") or "").strip()
        label = str(
            metadata.get("label") or metadata.get("description") or ""
        ).strip()
        description = str(metadata.get("description") or "").strip()
        notes = str(metadata.get("notes") or "").strip()
        source_path = str(metadata.get("source_path") or "").strip()

        extension = AIGenerationService._extension(context.upload)

        if role == "additional":
            base_label = label or "추가 문서"
            descriptor = f"추가 문서: {base_label}"
        elif label:
            descriptor = label
        else:
            descriptor = context.upload.name

        if extension:
            descriptor = f"{descriptor} ({extension})"

        doc_id = (
            str(metadata.get("id")) if role == "required" and metadata.get("id") else None
        )

        include_in_attachment_list = bool(metadata.get("show_in_attachment_list", True))
        preview_metadata: Dict[str, Any] = {
            "label": label or context.upload.name,
            "description": description,
            "role": role,
            "extension": extension,
            "notes": notes,
            "source_path": source_path,
        }
        return descriptor, doc_id, include_in_attachment_list, preview_metadata

    @staticmethod
    def _extension(upload: BufferedUpload) -> str:
        extension = os.path.splitext(upload.name)[1].lstrip(".")
        if extension:
            extension = extension.upper()
        elif upload.content_type:
            subtype = upload.content_type.split("/")[-1]
            extension = subtype.upper()
        mapping = {"JPEG": "JPG"}
        return mapping.get(extension, extension)

    @staticmethod
    def _attachment_kind(upload: BufferedUpload) -> Literal["file", "image"]:
        content_type = (upload.content_type or "").split(";")[0].strip().lower()
        if content_type.startswith("image/"):
            return "image"

        extension = os.path.splitext(upload.name)[1].lower()
        if extension in {
            ".png",
            ".jpg",
            ".jpeg",
            ".gif",
            ".bmp",
            ".webp",
            ".tiff",
            ".tif",
            ".heic",
        }:
            return "image"

        return "file"

    @staticmethod
    def _context_summary(menu_id: str, contexts: List[PromptContextPreview]) -> str:
        if not contexts:
            return ""

        def describe(preferred_ids: List[str]) -> str:
            ordered: List[str] = []
            for doc_id in preferred_ids:
                match = next(
                    (
                        context.metadata.get("label")
                        or context.descriptor
                        for context in contexts
                        if context.doc_id == doc_id
                    ),
                    None,
                )
                if match:
                    ordered.append(match)
            if len(ordered) == len(preferred_ids):
                return ", ".join(ordered)
            return ", ".join(
                context.metadata.get("label") or context.descriptor
                for context in contexts
            )

        if menu_id == "feature-list":
            description = describe(["user-manual", "configuration", "vendor-feature-list"])
            return description

        if menu_id == "testcase-generation":
            description = describe(["user-manual", "configuration", "vendor-feature-list"])
            return description

        return ", ".join(
            context.metadata.get("label") or context.descriptor for context in contexts
        )

    @staticmethod
    def _build_context_previews(
        contexts: Iterable[UploadContext],
    ) -> List[PromptContextPreview]:
        previews: List[PromptContextPreview] = []
        for context in contexts:
            (
                descriptor,
                doc_id,
                include_in_attachment_list,
                metadata,
            ) = AIGenerationService._descriptor_from_context(context)
            cleaned = descriptor.strip() or context.upload.name
            previews.append(
                PromptContextPreview(
                    descriptor=cleaned,
                    doc_id=doc_id,
                    include_in_attachment_list=include_in_attachment_list,
                    metadata=metadata,
                )
            )
        return previews

    async def _upload_openai_file(self, client: OpenAI, context: UploadContext) -> str:
        upload = context.upload
        stream = io.BytesIO(upload.content)
        try:
            created = await asyncio.to_thread(
                client.files.create,
                file=(upload.name, stream),
                purpose="assistants",
            )
        except (APIError, OpenAIError) as exc:
            raise HTTPException(
                status_code=502,
                detail=f"OpenAI 파일 업로드 중 오류가 발생했습니다: {exc}",
            ) from exc
        except Exception as exc:  # pragma: no cover - 안전망
            logger.exception(
                "Unexpected error uploading file to OpenAI",
                extra={"file_name": upload.name},
            )
            raise HTTPException(
                status_code=502,
                detail="OpenAI 파일 업로드 중 예기치 않은 오류가 발생했습니다.",
            ) from exc

        file_id = getattr(created, "id", None)
        if not file_id and hasattr(created, "get"):
            try:
                file_id = created.get("id")  # type: ignore[call-arg]
            except Exception:  # pragma: no cover - dict-like guard
                file_id = None

        if not isinstance(file_id, str) or not file_id:
            raise HTTPException(
                status_code=502,
                detail="OpenAI 파일 업로드 응답에 file_id가 없습니다.",
            )

        return file_id

    async def _cleanup_openai_files(
        self, client: OpenAI, file_records: Iterable[tuple[str, bool]]
    ) -> None:
        for file_id, skip_cleanup in file_records:
            if skip_cleanup:
                continue
            try:
                await asyncio.to_thread(client.files.delete, file_id=file_id)
            except Exception as exc:  # pragma: no cover - 로그 목적
                logger.warning(
                    "Failed to delete temporary OpenAI file",
                    extra={"file_id": file_id, "error": str(exc)},
                )

    async def formalize_defect_notes(
        self,
        *,
        project_id: str,
        entries: List[Dict[str, str]],
    ) -> List[NormalizedDefect]:
        if not entries:
            raise HTTPException(status_code=422, detail="정제할 결함 항목이 없습니다.")

        client = self._get_client()
        system_prompt = (
            "당신은 소프트웨어 시험 결과를 정리하는 품질 보증 문서 작성자입니다. "
            "사용자가 제공한 비격식 표현을 공문서에 적합한 격식 있는 문장으로 다듬어야 합니다."
        )

        bullet_lines: List[str] = []
        for entry in entries:
            index_value = entry.get("index")
            text_value = (entry.get("text") or "").strip()
            if not text_value:
                continue
            bullet_lines.append(f"{index_value}. {text_value}")

        if not bullet_lines:
            raise HTTPException(status_code=422, detail="결함 항목에서 내용을 찾을 수 없습니다.")

        user_prompt = (
            "다음 결함 설명을 공문서에 맞는 문장으로 다듬어 주세요.\n"
<<<<<<< HEAD
            "- 결과는 입력 순서를 유지한 번호 매기기 형식으로 작성하세요.\n"
            "- 각 줄은 '번호. 정제된 문장' 형태여야 합니다.\n"
            "- 존댓말 어미를 사용하고 한 문장 또는 한 문단으로 간결하게 정리하세요.\n"
            "- 번호 목록 이외의 설명이나 부가 문장은 작성하지 마세요.\n\n"
=======
            "- 결과는 JSON 배열로 출력합니다.\n"
            "- 각 객체에는 index(정수)와 polished_text(문자열) 속성이 있어야 합니다.\n"
            "- polished_text에는 존댓말 어미를 사용하고 한 문단으로 정리합니다.\n"
            "- JSON 이외의 문장은 출력하지 마세요.\n\n"
>>>>>>> 0a35e38f
            "입력 결함 목록:\n"
            + "\n".join(bullet_lines)
        )

        messages = [
            OpenAIMessageBuilder.text_message("system", system_prompt),
            OpenAIMessageBuilder.text_message("user", user_prompt),
        ]

        try:
            response = await asyncio.to_thread(
                client.responses.create,
                model=self._settings.openai_model,
                input=messages,
                temperature=0.2,
                top_p=0.9,
                max_output_tokens=600,
            )
        except RateLimitError as exc:
            detail = self._format_openai_error(exc)
            raise HTTPException(
                status_code=429,
                detail=(
                    "OpenAI 사용량 한도를 초과했습니다. "
                    "관리자에게 문의하거나 잠시 후 다시 시도해 주세요."
                    f" ({detail})"
                ),
            ) from exc
        except (PermissionDeniedError, BadRequestError, APIError, OpenAIError) as exc:
            detail = self._format_openai_error(exc)
            raise HTTPException(
                status_code=502,
                detail=f"OpenAI 호출 중 오류가 발생했습니다: {detail}",
            ) from exc
        except Exception as exc:  # pragma: no cover - 안전망
            logger.exception(
                "Unexpected error while requesting OpenAI response",
                extra={"project_id": project_id, "menu_id": "defect-report-formalize"},
            )
            message = str(exc).strip()
            detail = (
                "OpenAI 응답을 가져오는 중 예기치 않은 오류가 발생했습니다."
                if not message
                else f"OpenAI 응답을 가져오는 중 예기치 않은 오류가 발생했습니다: {message}"
            )
            raise HTTPException(status_code=502, detail=detail) from exc

        response_text = self._extract_response_text(response) or ""

        if self._request_log_service is not None:
            try:
                self._request_log_service.record_request(
                    project_id=project_id,
                    menu_id="defect-report-formalize",
                    system_prompt=system_prompt,
                    user_prompt=user_prompt,
                    context_summary="결함 목록 정제",
                    response_text=response_text,
                )
            except Exception:  # pragma: no cover - logging must not fail request
                logger.exception(
                    "Failed to record prompt request log",
                    extra={"project_id": project_id, "menu_id": "defect-report-formalize"},
                )

        if not response_text:
<<<<<<< HEAD
            raise HTTPException(status_code=502, detail="OpenAI 응답에서 번호 목록을 찾을 수 없습니다.")

        polished_by_index: Dict[int, str] = {}
        numbered_pattern = re.compile(
            r"(?:^|\n)\s*(\d+)\.(.*?)(?=(?:\n\s*\d+\.)|\Z)",
            re.S,
        )

        for match in numbered_pattern.finditer(response_text):
            index_str, body = match.groups()
            try:
                index_value = int(index_str)
            except ValueError:
                continue
            polished_value = " ".join(body.strip().split())
=======
            raise HTTPException(status_code=502, detail="OpenAI 응답에서 JSON 결과를 찾을 수 없습니다.")

        try:
            payload = json.loads(response_text)
        except json.JSONDecodeError as exc:
            logger.error(
                "Failed to decode defect formalization response as JSON",
                extra={"project_id": project_id, "response": response_text},
            )
            raise HTTPException(status_code=502, detail="정제된 결함 정보를 해석하지 못했습니다.") from exc

        if not isinstance(payload, list):
            raise HTTPException(status_code=502, detail="정제된 결함 응답 형식이 올바르지 않습니다.")

        polished_by_index: Dict[int, str] = {}
        for item in payload:
            if not isinstance(item, dict):
                continue
            try:
                index_value = int(item.get("index"))
            except Exception:
                continue
            polished_value = str(item.get("polished_text") or "").strip()
>>>>>>> 0a35e38f
            if not polished_value:
                continue
            polished_by_index[index_value] = polished_value

<<<<<<< HEAD
        if not polished_by_index:
            fallback_lines = [
                line.strip()
                for line in response_text.splitlines()
                if line.strip()
            ]
            for offset, line in enumerate(fallback_lines, start=1):
                polished_by_index[offset] = line

=======
>>>>>>> 0a35e38f
        results: List[NormalizedDefect] = []
        for entry in entries:
            index_value = int(entry.get("index", 0))
            original_text = str(entry.get("text") or "").strip()
            polished_text = polished_by_index.get(index_value, original_text)
            if not polished_text:
                continue
            results.append(
                NormalizedDefect(
                    index=index_value,
                    original_text=original_text,
                    polished_text=polished_text,
                )
            )

        if not results:
            raise HTTPException(status_code=502, detail="정제된 결함 결과가 비어 있습니다.")

        return results

    @staticmethod
    def _sanitize_csv(text: str) -> str:
        cleaned = text.strip()
        fence_match = re.search(r"```(?:csv)?\s*(.*?)```", cleaned, re.DOTALL | re.IGNORECASE)
        if fence_match:
            cleaned = fence_match.group(1).strip()
        return cleaned

    def _convert_required_documents_to_pdf(
        self,
        uploads: List[BufferedUpload],
        metadata_entries: List[Dict[str, Any]],
    ) -> List[BufferedUpload]:
        if not metadata_entries:
            return uploads

        converted = list(uploads)
        for index, upload in enumerate(uploads):
            metadata = metadata_entries[index] if index < len(metadata_entries) else None
            if not isinstance(metadata, dict):
                continue

            role = str(metadata.get("role") or "").strip().lower()
            if role != "required":
                continue

            doc_id = str(metadata.get("id") or "").strip()
            if doc_id not in {"user-manual", "vendor-feature-list"}:
                continue

            converted_upload = self._convert_single_required_document_to_pdf(
                upload, metadata
            )
            if converted_upload is not upload:
                converted[index] = converted_upload

        return converted

    def _convert_single_required_document_to_pdf(
        self, upload: BufferedUpload, metadata: Dict[str, Any]
    ) -> BufferedUpload:
        extension = self._detect_raw_extension(upload)
        if extension == "pdf":
            return upload

        label = str(
            metadata.get("label")
            or metadata.get("description")
            or metadata.get("id")
            or "문서"
        ).strip()

        original_extension = extension.upper() if extension else ""

        if extension == "docx":
            converted = self._convert_docx_upload_to_pdf(upload, label)
        elif extension == "xlsx":
            converted = self._convert_xlsx_upload_to_pdf(upload, label)
        elif extension == "csv":
            converted = self._convert_csv_upload_to_pdf(upload, label)
        else:
            raise HTTPException(
                status_code=422,
                detail=f"{label}은(는) PDF 또는 지원되는 문서 형식(DOCX, XLSX, CSV)이어야 합니다.",
            )

        self._append_conversion_note(metadata, label, original_extension)
        return converted

    @staticmethod
    def _append_conversion_note(
        metadata: Dict[str, Any], label: str, original_extension: str
    ) -> None:
        if not original_extension:
            return

        note = f"{label} {original_extension} 파일을 PDF로 변환했습니다."
        existing = str(metadata.get("notes") or "").strip()
        metadata["notes"] = f"{existing}\n{note}".strip() if existing else note
        metadata["originalExtension"] = original_extension
        metadata["convertedToPdf"] = True

    @staticmethod
    def _detect_raw_extension(upload: BufferedUpload) -> str:
        extension = os.path.splitext(upload.name)[1].lstrip(".").lower()
        if extension:
            return extension

        content_type = (upload.content_type or "").split(";")[0].strip()
        if content_type:
            guessed = mimetypes.guess_extension(content_type)
            if guessed:
                return guessed.lstrip(".").lower()

        return ""

    @staticmethod
    def _pdf_file_name(original_name: str) -> str:
        base = os.path.splitext(original_name)[0] or "converted"
        return f"{base}.pdf"

    @staticmethod
    def _build_pdf_upload(
        original: BufferedUpload, rows: List[List[str]]
    ) -> BufferedUpload:
        pdf_bytes = AIGenerationService._rows_to_pdf(rows)
        return BufferedUpload(
            name=AIGenerationService._pdf_file_name(original.name),
            content=pdf_bytes,
            content_type="application/pdf",
        )

    @staticmethod
    def _convert_docx_upload_to_pdf(
        upload: BufferedUpload, label: str
    ) -> BufferedUpload:
        try:
            document = Document(io.BytesIO(upload.content))
        except Exception as exc:
            logger.warning(
                "Failed to parse DOCX for PDF conversion; falling back to plain text",
                extra={"label": label, "error": str(exc)},
            )
            decoded = upload.content.decode("utf-8", errors="ignore")
            if not decoded.strip():
                decoded = upload.content.decode("latin-1", errors="ignore")
            lines = decoded.splitlines() or [decoded]
            rows = [[line.strip()] for line in lines]
            return AIGenerationService._build_pdf_upload(upload, rows)

        rows: List[List[str]] = []

        for paragraph in document.paragraphs:
            text = paragraph.text.strip()
            rows.append([text] if text else [])

        if document.paragraphs and document.tables:
            rows.append([])

        for table in document.tables:
            for row in table.rows:
                cell_values = [cell.text.strip() for cell in row.cells]
                if any(cell_values):
                    rows.append(cell_values)
            rows.append([])

        if rows and not rows[-1]:
            rows.pop()

        return AIGenerationService._build_pdf_upload(upload, rows)

    @staticmethod
    def _convert_xlsx_upload_to_pdf(
        upload: BufferedUpload, label: str
    ) -> BufferedUpload:
        try:
            rows = AIGenerationService._parse_xlsx_rows(upload.content)
        except ValueError as exc:
            raise HTTPException(
                status_code=422,
                detail=f"{label} XLSX 파일을 PDF로 변환하는 중 오류가 발생했습니다.",
            ) from exc

        return AIGenerationService._build_pdf_upload(upload, rows)

    @staticmethod
    def _convert_csv_upload_to_pdf(
        upload: BufferedUpload, label: str
    ) -> BufferedUpload:
        decoded: str | None = None
        last_error: Exception | None = None
        for encoding in ("utf-8-sig", "utf-8", "cp949", "latin-1"):
            try:
                decoded = upload.content.decode(encoding)
                break
            except UnicodeDecodeError as exc:
                last_error = exc

        if decoded is None:
            raise HTTPException(
                status_code=422,
                detail=f"{label} CSV 파일을 읽는 중 오류가 발생했습니다.",
            ) from last_error

        try:
            reader = csv.reader(io.StringIO(decoded))
            rows = [[cell.strip() for cell in row] for row in reader]
        except csv.Error as exc:
            raise HTTPException(
                status_code=422,
                detail=f"{label} CSV 파일을 PDF로 변환하는 중 오류가 발생했습니다.",
            ) from exc

        return AIGenerationService._build_pdf_upload(upload, rows)

    async def generate_csv(
        self,
        project_id: str,
        menu_id: str,
        uploads: List[UploadFile],
        metadata: List[Dict[str, Any]] | None = None,
    ) -> GeneratedCsv:
        try:
            prompt_config = self._prompt_config_service.get_runtime_prompt(menu_id)
        except KeyError as exc:
            raise HTTPException(
                status_code=404, detail="지원하지 않는 생성 메뉴입니다."
            ) from exc

        if not uploads:
            raise HTTPException(status_code=422, detail="업로드된 자료가 없습니다. 파일을 추가해 주세요.")

        buffered: List[BufferedUpload] = []
        for upload in uploads:
            try:
                data = await upload.read()
                name = upload.filename or "업로드된_파일"
                buffered.append(
                    BufferedUpload(
                        name=name,
                        content=data,
                        content_type=upload.content_type,
                    )
                )
            finally:
                await upload.close()

        metadata_entries: List[Dict[str, Any]] = []
        if metadata:
            metadata_entries = [
                dict(entry) if isinstance(entry, dict) else {}
                for entry in metadata
            ]

        buffered = self._convert_required_documents_to_pdf(
            buffered, metadata_entries
        )

        contexts: List[UploadContext] = []
        for index, upload in enumerate(buffered):
            entry = metadata_entries[index] if index < len(metadata_entries) else None
            contexts.append(UploadContext(upload=upload, metadata=entry))

        contexts.extend(
            self._builtin_attachment_contexts(menu_id, prompt_config.builtin_contexts)
        )

        client = self._get_client()
        uploaded_file_records: List[tuple[str, bool]] = []
        uploaded_attachments: List[AttachmentMetadata] = []

        try:
            context_previews = self._build_context_previews(contexts)
            context_summary = self._context_summary(menu_id, context_previews)

            descriptor_template = (
                prompt_config.attachment_descriptor_template or "{{index}}. {{descriptor}}"
            )
            descriptor_lines: List[str] = []
            for index, preview in enumerate(context_previews, start=1):
                if not preview.include_in_attachment_list:
                    continue
                replacements: Dict[str, str] = {
                    "index": str(index),
                    "descriptor": preview.descriptor,
                    "doc_id": preview.doc_id or "",
                }
                for key, value in preview.metadata.items():
                    replacements[key] = str(value) if value is not None else ""
                line = descriptor_template
                for key, value in replacements.items():
                    line = line.replace(f"{{{{{key}}}}}", value)
                descriptor_lines.append(line.strip())
            descriptor_section = "\n".join(
                line for line in descriptor_lines if line.strip()
            )

            for context in contexts:
                kind = self._attachment_kind(context.upload)
                if kind == "image":
                    image_url = self._image_data_url(context.upload)
                    uploaded_attachments.append(
                        {
                            "kind": "image",
                            "image_url": image_url,
                        }
                    )
                    continue

                file_id = await self._upload_openai_file(client, context)
                metadata_entry = context.metadata or {}
                skip_cleanup = bool(metadata_entry.get("skip_cleanup"))
                uploaded_file_records.append((file_id, skip_cleanup))
                uploaded_attachments.append(
                    {"file_id": file_id, "kind": kind}
                )

            user_prompt_parts: List[str] = []

            base_instruction = prompt_config.user_prompt.strip()
            if base_instruction:
                user_prompt_parts.append(base_instruction)

            for section in prompt_config.user_prompt_sections:
                if not section.enabled:
                    continue
                label = section.label.strip()
                content = section.content.strip()
                if label and content:
                    user_prompt_parts.append(f"{label}\n{content}")
                elif label or content:
                    user_prompt_parts.append(label or content)

            if contexts:
                heading = prompt_config.scaffolding.attachments_heading.strip()
                intro = prompt_config.scaffolding.attachments_intro.strip()
                if heading:
                    user_prompt_parts.append(heading)
                if intro:
                    user_prompt_parts.append(intro)
                if descriptor_section:
                    user_prompt_parts.append(descriptor_section)

            closing_template = prompt_config.scaffolding.closing_note.strip()
            if closing_template:
                closing_note = closing_template.replace(
                    "{{context_summary}}", context_summary
                ).strip()
            else:
                closing_note = context_summary.strip()
            if closing_note:
                user_prompt_parts.append(closing_note)

            format_warning = prompt_config.scaffolding.format_warning.strip()
            if format_warning:
                user_prompt_parts.append(format_warning)

            user_prompt = "\n\n".join(part for part in user_prompt_parts if part.strip())

            messages = [
                OpenAIMessageBuilder.text_message(
                    "system", prompt_config.system_prompt
                ),
                OpenAIMessageBuilder.text_message(
                    "user",
                    user_prompt,
                    attachments=uploaded_attachments,
                ),
            ]

            normalized_messages = OpenAIMessageBuilder.normalize_messages(messages)

            logger.info(
                "AI generation prompt assembled",
                extra={
                    "project_id": project_id,
                    "menu_id": menu_id,
                    "system_prompt": prompt_config.system_prompt,
                    "user_prompt": user_prompt,
                },
            )

            params = prompt_config.model_parameters
            try:
                response_kwargs: dict[str, object] = {
                    "model": self._settings.openai_model,
                    "input": normalized_messages,
                }

                if params.temperature is not None:
                    response_kwargs["temperature"] = params.temperature
                if params.top_p is not None:
                    response_kwargs["top_p"] = params.top_p
                if params.max_output_tokens is not None:
                    response_kwargs["max_output_tokens"] = (
                        params.max_output_tokens
                    )

                # The Responses API currently rejects presence/frequency penalties.
                # Until OpenAI adds support we simply omit them from the request to
                # avoid TypeError crashes while still honouring other tunables.
                if params.presence_penalty not in (None, 0):
                    logger.warning(
                        "Presence penalty is not supported by the Responses API; "
                        "value will be ignored.",
                        extra={
                            "project_id": project_id,
                            "menu_id": menu_id,
                            "presence_penalty": params.presence_penalty,
                        },
                    )
                if params.frequency_penalty not in (None, 0):
                    logger.warning(
                        "Frequency penalty is not supported by the Responses API; "
                        "value will be ignored.",
                        extra={
                            "project_id": project_id,
                            "menu_id": menu_id,
                            "frequency_penalty": params.frequency_penalty,
                        },
                    )

                response = await asyncio.to_thread(
                    client.responses.create,
                    **response_kwargs,
                )
            except RateLimitError as exc:
                detail = self._format_openai_error(exc)
                raise HTTPException(
                    status_code=429,
                    detail=(
                        "OpenAI 사용량 한도를 초과했습니다. "
                        "관리자에게 문의하거나 잠시 후 다시 시도해 주세요."
                        f" ({detail})"
                    ),
                ) from exc
            except (PermissionDeniedError, BadRequestError, APIError, OpenAIError) as exc:
                detail = self._format_openai_error(exc)
                raise HTTPException(
                    status_code=502,
                    detail=f"OpenAI 호출 중 오류가 발생했습니다: {detail}",
                ) from exc
            except Exception as exc:  # pragma: no cover - 안전망
                logger.exception(
                    "Unexpected error while requesting OpenAI response",
                    extra={"project_id": project_id, "menu_id": menu_id},
                )
                message = str(exc).strip()
                if message:
                    detail = (
                        "OpenAI 응답을 가져오는 중 예기치 않은 오류가 발생했습니다: "
                        f"{message}"
                    )
                else:
                    detail = "OpenAI 응답을 가져오는 중 예기치 않은 오류가 발생했습니다."
                raise HTTPException(status_code=502, detail=detail) from exc

            response_text = self._extract_response_text(response) or ""

            if self._request_log_service is not None:
                try:
                    self._request_log_service.record_request(
                        project_id=project_id,
                        menu_id=menu_id,
                        system_prompt=prompt_config.system_prompt,
                        user_prompt=user_prompt,
                        context_summary=context_summary,
                        response_text=response_text,
                    )
                except Exception:  # pragma: no cover - logging must not fail request
                    logger.exception(
                        "Failed to record prompt request log",
                        extra={"project_id": project_id, "menu_id": menu_id},
                    )

            if not response_text:
                raise HTTPException(status_code=502, detail="OpenAI 응답에서 CSV를 찾을 수 없습니다.")

            sanitized = self._sanitize_csv(response_text)
            if not sanitized:
                raise HTTPException(status_code=502, detail="생성된 CSV 내용이 비어 있습니다.")

            encoded = sanitized.encode("utf-8-sig")
            timestamp = datetime.utcnow().strftime("%Y%m%d%H%M%S")
            safe_project = re.sub(r"[^A-Za-z0-9_-]+", "_", project_id)
            filename = f"{safe_project}_{menu_id}_{timestamp}.csv"

            return GeneratedCsv(filename=filename, content=encoded, csv_text=sanitized)
        finally:
            if uploaded_file_records:
                await self._cleanup_openai_files(client, uploaded_file_records)

    @staticmethod
    def _format_openai_error(exc: OpenAIError) -> str:
        message = str(exc).strip()
        details: List[str] = []
        if message:
            details.append(message)

        body = getattr(exc, "body", None)
        if isinstance(body, dict):
            error = body.get("error")
            candidates: List[str] = []
            if isinstance(error, dict):
                for key in ("message", "code", "type"):
                    value = error.get(key)
                    if isinstance(value, str) and value.strip():
                        candidates.append(value.strip())
            elif isinstance(error, str) and error.strip():
                candidates.append(error.strip())

            for value in candidates:
                if value not in details:
                    details.append(value)

        if not details:
            details.append(exc.__class__.__name__)

        return "; ".join(details)

    @staticmethod
    def _extract_response_text(response: Any) -> str | None:
        """Best-effort extraction of the text payload from the Responses API."""

        def _is_non_empty_text(value: object) -> bool:
            return isinstance(value, str) and bool(value.strip())

        text_candidate = getattr(response, "output_text", None)
        if _is_non_empty_text(text_candidate):
            return str(text_candidate)

        containers: List[object] = []
        for attr in ("output", "outputs", "data", "messages"):
            candidate = getattr(response, attr, None)
            if candidate:
                containers.append(candidate)

        if isinstance(response, dict):
            for key in ("output", "outputs", "data", "messages"):
                candidate = response.get(key)
                if candidate:
                    containers.append(candidate)

        for container in containers:
            if isinstance(container, (list, tuple)):
                text = AIGenerationService._extract_from_content(container)
                if text:
                    return text
            elif isinstance(container, dict):
                content = container.get("content")
                if content:
                    normalized = content if isinstance(content, (list, tuple)) else [content]
                    text = AIGenerationService._extract_from_content(normalized)
                    if text:
                        return text
            else:
                content = getattr(container, "content", None)
                if content:
                    normalized = content if isinstance(content, (list, tuple)) else [content]
                    text = AIGenerationService._extract_from_content(normalized)
                    if text:
                        return text

        return None

    @staticmethod
    def _extract_from_content(items: Iterable[object]) -> str | None:
        for item in items:
            content = None
            if isinstance(item, dict):
                content = item.get("content")
            else:
                content = getattr(item, "content", None)

            if not content or isinstance(content, (str, bytes)):
                continue

            for part in content:
                part_type = None
                text_value = None
                if isinstance(part, dict):
                    part_type = part.get("type")
                    text_value = part.get("text")
                else:
                    part_type = getattr(part, "type", None)
                    text_value = getattr(part, "text", None)

                if part_type in {"output_text", "text", "input_text"} and text_value is not None:
                    extracted = text_value
                    if isinstance(text_value, dict):
                        extracted = text_value.get("value")
                    elif hasattr(text_value, "get"):
                        try:
                            extracted = text_value.get("value")  # type: ignore[attr-defined]
                        except Exception:  # pragma: no cover - defensive
                            extracted = text_value

                    text_str = str(extracted).strip() if extracted is not None else ""
                    if text_str:
                        return text_str

        return None

    @staticmethod
    def _image_data_url(upload: BufferedUpload) -> str:
        media_type = (upload.content_type or "").split(";")[0].strip()
        if not media_type:
            guessed, _ = mimetypes.guess_type(upload.name)
            if guessed:
                media_type = guessed

        if not media_type:
            media_type = "application/octet-stream"

        encoded = base64.b64encode(upload.content).decode("ascii")
        return f"data:{media_type};base64,{encoded}"

    def _builtin_attachment_contexts(
        self, menu_id: str, builtin_contexts: List[PromptBuiltinContext]
    ) -> List[UploadContext]:
        contexts: List[UploadContext] = []
        for builtin in builtin_contexts:
            if not builtin.include_in_prompt:
                continue
            upload = self._load_builtin_upload(menu_id, builtin)
            metadata: Dict[str, Any] = {
                "role": "additional",
                "label": builtin.label,
                "description": builtin.description,
                "source_path": builtin.source_path,
                "show_in_attachment_list": builtin.show_in_attachment_list,
                "skip_cleanup": True,
            }
            contexts.append(UploadContext(upload=upload, metadata=metadata))
        return contexts

    def _load_builtin_upload(
        self, menu_id: str, builtin: PromptBuiltinContext
    ) -> BufferedUpload:
        base_path = Path(__file__).resolve().parents[2]
        source_path = (base_path / builtin.source_path).resolve()
        if builtin.render_mode == "xlsx-to-pdf":
            return self._load_xlsx_as_pdf(menu_id, source_path, builtin.label)

        try:
            content = source_path.read_bytes()
        except FileNotFoundError as exc:
            logger.error(
                "내장 컨텍스트 파일을 찾을 수 없습니다.",
                extra={
                    "menu_id": menu_id,
                    "path": str(source_path),
                    "label": builtin.label,
                },
            )
            raise HTTPException(
                status_code=500,
                detail="내장 컨텍스트 파일을 찾을 수 없습니다.",
            ) from exc
        except OSError as exc:
            logger.error(
                "내장 컨텍스트 파일을 읽는 중 오류가 발생했습니다.",
                extra={
                    "menu_id": menu_id,
                    "path": str(source_path),
                    "label": builtin.label,
                    "error": str(exc),
                },
            )
            raise HTTPException(
                status_code=500,
                detail="내장 컨텍스트 파일을 읽는 중 오류가 발생했습니다.",
            ) from exc

        guessed_type, _ = mimetypes.guess_type(source_path.name)
        if builtin.render_mode == "text":
            content_type = "text/plain; charset=utf-8"
        elif builtin.render_mode == "image":
            content_type = guessed_type or "image/png"
        else:
            content_type = guessed_type or "application/octet-stream"

        return BufferedUpload(
            name=source_path.name,
            content=content,
            content_type=content_type,
        )

    @staticmethod
    def _load_xlsx_as_pdf(menu_id: str, template_path: Path, label: str) -> BufferedUpload:
        try:
            content = template_path.read_bytes()
        except FileNotFoundError as exc:
            logger.error(
                "내장 XLSX 템플릿을 찾을 수 없습니다.",
                extra={
                    "menu_id": menu_id,
                    "path": str(template_path),
                    "label": label,
                },
            )
            raise HTTPException(
                status_code=500,
                detail="내장 XLSX 템플릿을 찾을 수 없습니다.",
            ) from exc
        except OSError as exc:
            logger.error(
                "내장 XLSX 템플릿을 읽는 중 오류가 발생했습니다.",
                extra={
                    "menu_id": menu_id,
                    "path": str(template_path),
                    "label": label,
                    "error": str(exc),
                },
            )
            raise HTTPException(
                status_code=500,
                detail="내장 XLSX 템플릿을 읽는 중 오류가 발생했습니다.",
            ) from exc

        try:
            rows = AIGenerationService._parse_xlsx_rows(content)
        except ValueError as exc:
            logger.error(
                "내장 XLSX 템플릿을 PDF로 변환하는 중 오류가 발생했습니다.",
                extra={
                    "menu_id": menu_id,
                    "path": str(template_path),
                    "label": label,
                    "error": str(exc),
                },
            )
            raise HTTPException(
                status_code=500,
                detail="내장 XLSX 템플릿을 PDF로 변환하는 중 오류가 발생했습니다.",
            ) from exc

        pdf_bytes = AIGenerationService._rows_to_pdf(rows)

        return BufferedUpload(
            name=template_path.with_suffix(".pdf").name,
            content=pdf_bytes,
            content_type="application/pdf",
        )

    @staticmethod
    def _rows_to_pdf(rows: List[List[str]]) -> bytes:
        lines: List[str] = []
        for row in rows:
            if row:
                line = ", ".join(cell.strip() for cell in row)
            else:
                line = ""
            lines.append(line)

        if not lines:
            lines.append("")

        def _escape(text: str) -> str:
            encoded = ("\ufeff" + text).encode("utf-16-be")
            return "".join(f"\\{byte:03o}" for byte in encoded)

        content_lines = [
            "BT",
            "/F1 11 Tf",
            "1 0 0 1 72 770 Tm",
            "14 TL",
        ]
        for line in lines:
            escaped = _escape(line)
            content_lines.append(f"({escaped}) Tj")
            content_lines.append("T*")
        content_lines.append("ET")

        content_stream = "\n".join(content_lines).encode("utf-8")

        objects: List[bytes] = [
            b"<< /Type /Catalog /Pages 2 0 R >>",
            b"<< /Type /Pages /Kids [3 0 R] /Count 1 >>",
            b"<< /Type /Page /Parent 2 0 R /MediaBox [0 0 595 842] /Contents 6 0 R /Resources << /Font << /F1 4 0 R >> >> >>",
            b"<< /Type /Font /Subtype /Type0 /BaseFont /HYGoThic-Medium /Encoding /UniKS-UCS2-H /DescendantFonts [5 0 R] >>",
            b"<< /Type /Font /Subtype /CIDFontType0 /BaseFont /HYGoThic-Medium /CIDSystemInfo << /Registry (Adobe) /Ordering (Korea1) /Supplement 0 >> /DW 1000 >>",
            b"<< /Length %d >>\nstream\n" % len(content_stream)
            + content_stream
            + b"\nendstream",
        ]

        buffer = io.BytesIO()
        buffer.write(b"%PDF-1.4\n%\xe2\xe3\xcf\xd3\n")
        offsets: List[int] = []
        for index, obj in enumerate(objects, start=1):
            offsets.append(buffer.tell())
            buffer.write(f"{index} 0 obj\n".encode("ascii"))
            buffer.write(obj)
            buffer.write(b"\nendobj\n")

        xref_offset = buffer.tell()
        total_objects = len(objects) + 1
        buffer.write(f"xref\n0 {total_objects}\n".encode("ascii"))
        buffer.write(b"0000000000 65535 f \n")
        for offset in offsets:
            buffer.write(f"{offset:010d} 00000 n \n".encode("ascii"))
        buffer.write(
            b"trailer\n<< /Size "
            + str(total_objects).encode("ascii")
            + b" /Root 1 0 R >>\nstartxref\n"
            + str(xref_offset).encode("ascii")
            + b"\n%%EOF\n"
        )

        return buffer.getvalue()

    @staticmethod
    def _parse_xlsx_rows(content: bytes) -> List[List[str]]:
        try:
            archive = zipfile.ZipFile(io.BytesIO(content))
        except zipfile.BadZipFile as exc:
            raise ValueError("잘못된 XLSX 형식입니다.") from exc

        with archive:
            shared_strings = AIGenerationService._read_shared_strings(archive)
            try:
                with archive.open("xl/worksheets/sheet1.xml") as sheet_file:
                    tree = ET.parse(sheet_file)
            except KeyError as exc:
                raise ValueError("기본 시트를 찾을 수 없습니다.") from exc
            except ET.ParseError as exc:
                raise ValueError("시트 XML을 해석할 수 없습니다.") from exc

            namespace = {"main": "http://schemas.openxmlformats.org/spreadsheetml/2006/main"}
            root = tree.getroot()
            sheet_data = root.find("main:sheetData", namespace)
            if sheet_data is None:
                return []

            rows: List[List[str]] = []
            for row_elem in sheet_data.findall("main:row", namespace):
                row_values: List[str] = []
                for cell_elem in row_elem.findall("main:c", namespace):
                    column_index = AIGenerationService._column_index_from_ref(cell_elem.get("r"))
                    value = AIGenerationService._extract_cell_value(cell_elem, shared_strings, namespace)
                    if column_index is None:
                        column_index = len(row_values)
                    while len(row_values) <= column_index:
                        row_values.append("")
                    row_values[column_index] = value
                rows.append(row_values)

            return rows

    @staticmethod
    def _read_shared_strings(archive: zipfile.ZipFile) -> List[str]:
        try:
            with archive.open("xl/sharedStrings.xml") as handle:
                tree = ET.parse(handle)
        except KeyError:
            return []
        except ET.ParseError as exc:
            raise ValueError("공유 문자열 XML을 해석할 수 없습니다.") from exc

        namespace = {"main": "http://schemas.openxmlformats.org/spreadsheetml/2006/main"}
        strings: List[str] = []
        root = tree.getroot()
        for si in root.findall("main:si", namespace):
            text_parts = [node.text or "" for node in si.findall(".//main:t", namespace)]
            strings.append("".join(text_parts))
        return strings

    @staticmethod
    def _column_index_from_ref(ref: str | None) -> int | None:
        if not ref:
            return None
        match = re.match(r"([A-Z]+)", ref)
        if not match:
            return None
        letters = match.group(1)
        index = 0
        for letter in letters:
            index = index * 26 + (ord(letter) - ord("A") + 1)
        return index - 1

    @staticmethod
    def _extract_cell_value(
        cell_elem: ET.Element,
        shared_strings: List[str],
        namespace: Dict[str, str],
    ) -> str:
        cell_type = cell_elem.get("t")
        if cell_type == "s":
            index_text = cell_elem.findtext("main:v", default="", namespaces=namespace)
            try:
                shared_index = int(index_text)
            except (TypeError, ValueError):
                return ""
            if 0 <= shared_index < len(shared_strings):
                return shared_strings[shared_index]
            return ""

        if cell_type == "inlineStr":
            text_nodes = cell_elem.findall(".//main:t", namespace)
            return "".join(node.text or "" for node in text_nodes)

        value = cell_elem.findtext("main:v", default="", namespaces=namespace)
        if value:
            return value

        text_nodes = cell_elem.findall(".//main:t", namespace)
        if text_nodes:
            return "".join(node.text or "" for node in text_nodes)

        return ""<|MERGE_RESOLUTION|>--- conflicted
+++ resolved
@@ -309,17 +309,10 @@
 
         user_prompt = (
             "다음 결함 설명을 공문서에 맞는 문장으로 다듬어 주세요.\n"
-<<<<<<< HEAD
             "- 결과는 입력 순서를 유지한 번호 매기기 형식으로 작성하세요.\n"
             "- 각 줄은 '번호. 정제된 문장' 형태여야 합니다.\n"
             "- 존댓말 어미를 사용하고 한 문장 또는 한 문단으로 간결하게 정리하세요.\n"
             "- 번호 목록 이외의 설명이나 부가 문장은 작성하지 마세요.\n\n"
-=======
-            "- 결과는 JSON 배열로 출력합니다.\n"
-            "- 각 객체에는 index(정수)와 polished_text(문자열) 속성이 있어야 합니다.\n"
-            "- polished_text에는 존댓말 어미를 사용하고 한 문단으로 정리합니다.\n"
-            "- JSON 이외의 문장은 출력하지 마세요.\n\n"
->>>>>>> 0a35e38f
             "입력 결함 목록:\n"
             + "\n".join(bullet_lines)
         )
@@ -386,7 +379,6 @@
                 )
 
         if not response_text:
-<<<<<<< HEAD
             raise HTTPException(status_code=502, detail="OpenAI 응답에서 번호 목록을 찾을 수 없습니다.")
 
         polished_by_index: Dict[int, str] = {}
@@ -402,36 +394,10 @@
             except ValueError:
                 continue
             polished_value = " ".join(body.strip().split())
-=======
-            raise HTTPException(status_code=502, detail="OpenAI 응답에서 JSON 결과를 찾을 수 없습니다.")
-
-        try:
-            payload = json.loads(response_text)
-        except json.JSONDecodeError as exc:
-            logger.error(
-                "Failed to decode defect formalization response as JSON",
-                extra={"project_id": project_id, "response": response_text},
-            )
-            raise HTTPException(status_code=502, detail="정제된 결함 정보를 해석하지 못했습니다.") from exc
-
-        if not isinstance(payload, list):
-            raise HTTPException(status_code=502, detail="정제된 결함 응답 형식이 올바르지 않습니다.")
-
-        polished_by_index: Dict[int, str] = {}
-        for item in payload:
-            if not isinstance(item, dict):
-                continue
-            try:
-                index_value = int(item.get("index"))
-            except Exception:
-                continue
-            polished_value = str(item.get("polished_text") or "").strip()
->>>>>>> 0a35e38f
             if not polished_value:
                 continue
             polished_by_index[index_value] = polished_value
 
-<<<<<<< HEAD
         if not polished_by_index:
             fallback_lines = [
                 line.strip()
@@ -441,8 +407,6 @@
             for offset, line in enumerate(fallback_lines, start=1):
                 polished_by_index[offset] = line
 
-=======
->>>>>>> 0a35e38f
         results: List[NormalizedDefect] = []
         for entry in entries:
             index_value = int(entry.get("index", 0))

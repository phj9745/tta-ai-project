--- conflicted
+++ resolved
@@ -855,11 +855,8 @@
     return _FEATURE_LIST_NORMALIZED_HEADERS.get(normalized)
 
 
-<<<<<<< HEAD
 # Keep these column declarations flush-left; earlier packaging issues inserted
 # accidental leading spaces which triggered IndentationError during import.
-=======
->>>>>>> d2aeb8b2
 FEATURE_LIST_COLUMNS: Sequence[ColumnSpec] = (
     ColumnSpec(key="대분류", letter="A", style="12"),
     ColumnSpec(key="중분류", letter="B", style="8"),
@@ -873,13 +870,9 @@
     "소분류",
     "기능 설명",
 ]
-<<<<<<< HEAD
-=======
-
-    reader = csv.reader(io.StringIO(stripped))
-    rows = [row for row in reader if any(cell.strip() for cell in row)]
-    if not rows:
-        return []
+
+    if "기능 설명" not in column_map and overview_index is not None:
+        column_map["기능 설명"] = overview_index
 
 def _normalize_feature_list_records(csv_text: str) -> List[Dict[str, str]]:
     stripped = csv_text.strip()
@@ -906,43 +899,10 @@
             continue
         if matched and matched not in column_map:
             column_map[matched] = idx
->>>>>>> d2aeb8b2
 
     if "기능 설명" not in column_map and overview_index is not None:
         column_map["기능 설명"] = overview_index
 
-<<<<<<< HEAD
-def _normalize_feature_list_records(csv_text: str) -> List[Dict[str, str]]:
-    stripped = csv_text.strip()
-    if not stripped:
-        return []
-
-    reader = csv.reader(io.StringIO(stripped))
-    rows = [row for row in reader if any(cell.strip() for cell in row)]
-    if not rows:
-        return []
-
-    header = [cell.strip() for cell in rows[0]]
-    if header:
-        header[0] = header[0].lstrip("\ufeff")
-
-    column_map: Dict[str, int] = {}
-    overview_index: int | None = None
-    for idx, name in enumerate(header):
-        if not name:
-            continue
-        matched = match_feature_list_header(name)
-        if matched == "기능 개요":
-            overview_index = idx
-            continue
-        if matched and matched not in column_map:
-            column_map[matched] = idx
-
-    if "기능 설명" not in column_map and overview_index is not None:
-        column_map["기능 설명"] = overview_index
-
-=======
->>>>>>> d2aeb8b2
     for fallback_index, column_name in enumerate(FEATURE_LIST_EXPECTED_HEADERS):
         column_map.setdefault(column_name, fallback_index)
 

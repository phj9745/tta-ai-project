from __future__ import annotations

import base64
import csv
import io
import base64
import csv
import io
import json
import re
<<<<<<< HEAD
=======
from datetime import datetime
>>>>>>> cfbb13db
from pathlib import Path
from typing import Any, Callable, Dict, List, Mapping, Optional, Sequence, TypedDict
from urllib.parse import quote

from fastapi import APIRouter, Depends, File, Form, HTTPException, Query, UploadFile, Response
from fastapi.responses import JSONResponse, StreamingResponse
from pydantic import BaseModel, ConfigDict, Field

from ..dependencies import (
    get_ai_generation_service,
    get_drive_service,
    get_security_report_service,
)
from ..services.ai_generation import AIGenerationService
from ..services.google_drive import GoogleDriveService
from ..services.google_drive import feature_lists as drive_feature_lists
from ..services.security_report import SecurityReportService
from ..services.excel_templates import defect_report, testcases
from ..services.excel_templates import feature_list as feature_list_templates
from ..services.excel_templates.models import (
    DEFECT_REPORT_EXPECTED_HEADERS,
    TESTCASE_EXPECTED_HEADERS,
    DefectReportImage,
)

router = APIRouter()


class RequiredDocument(TypedDict, total=False):
    id: str
    label: str
    allowed_extensions: List[str]


class DefectCellRewriteRequest(BaseModel):
    column_key: str = Field(..., alias="columnKey", description="수정할 열 식별자")
    column_label: str | None = Field(
        None, alias="columnLabel", description="열 표시 이름 (선택)"
    )
    original_value: str | None = Field(
        None, alias="originalValue", description="현재 셀 값"
    )
    instructions: str = Field(..., description="GPT에게 전달할 수정 지시")
    row_values: Dict[str, str] | None = Field(
        None,
        alias="rowValues",
        description="해당 행의 다른 셀 값",
    )

    model_config = ConfigDict(populate_by_name=True)


class FeatureListRowModel(BaseModel):
    major_category: str = Field("", alias="majorCategory")
    middle_category: str = Field("", alias="middleCategory")
    minor_category: str = Field("", alias="minorCategory")
    feature_description: str = Field("", alias="featureDescription")

    model_config = ConfigDict(populate_by_name=True)


class FeatureListUpdateRequest(BaseModel):
    rows: List[FeatureListRowModel] = Field(default_factory=list)
    project_overview: str = Field("", alias="projectOverview")

    model_config = ConfigDict(populate_by_name=True)


class TestcaseFeatureListResponse(BaseModel):
    file_name: str = Field("", alias="fileName")
    project_overview: str = Field("", alias="projectOverview")
    rows: List[FeatureListRowModel] = Field(default_factory=list)

    model_config = ConfigDict(populate_by_name=True)


class TestcaseScenarioModel(BaseModel):
    scenario: str = Field("", description="테스트 시나리오 요약")
    input: str = Field("", description="입력 또는 사전조건")
    expected: str = Field("", description="기대 출력 또는 사후조건")


class TestcaseScenarioGroup(BaseModel):
    major_category: str = Field("", alias="majorCategory")
    middle_category: str = Field("", alias="middleCategory")
    minor_category: str = Field("", alias="minorCategory")
    feature_description: str = Field("", alias="featureDescription")
    scenarios: List[TestcaseScenarioModel] = Field(default_factory=list)

    model_config = ConfigDict(populate_by_name=True)


class TestcaseScenarioResponse(BaseModel):
    scenarios: List[TestcaseScenarioModel] = Field(default_factory=list)


class TestcaseFinalizeRowModel(BaseModel):
    major_category: str = Field("", alias="majorCategory")
    middle_category: str = Field("", alias="middleCategory")
    minor_category: str = Field("", alias="minorCategory")
    testcase_id: str = Field("", alias="testcaseId")
    scenario: str = Field("", alias="scenario")
    input: str = Field("", alias="input")
    expected: str = Field("", alias="expected")
    result: str = Field("", alias="result")
    detail: str = Field("", alias="detail")
    note: str = Field("", alias="note")

    model_config = ConfigDict(populate_by_name=True)


class TestcaseFinalizeRequest(BaseModel):
    project_overview: str | None = Field(None, alias="projectOverview")
    groups: List[TestcaseScenarioGroup] = Field(default_factory=list)

    model_config = ConfigDict(populate_by_name=True)


class TestcaseFinalizeResponse(BaseModel):
<<<<<<< HEAD
    file_id: str = Field(..., alias="fileId")
    file_name: str = Field(..., alias="fileName")
    modified_time: str | None = Field(None, alias="modifiedTime")
    rows: List[TestcaseFinalizeRowModel] = Field(default_factory=list)

    model_config = ConfigDict(populate_by_name=True)
=======
    csv_text: str = Field(..., alias="csvText")
    file_name: str = Field(..., alias="fileName")
    rows: List[TestcaseFinalizeRowModel]
    xlsx_base64: str = Field(..., alias="xlsxBase64")
>>>>>>> cfbb13db


class TestcaseExportRequest(BaseModel):
    rows: List[TestcaseFinalizeRowModel]

    model_config = ConfigDict(populate_by_name=True)


<<<<<<< HEAD
class TestcaseUpdateRequest(BaseModel):
    rows: List[TestcaseFinalizeRowModel] = Field(default_factory=list)

    model_config = ConfigDict(populate_by_name=True)


=======
>>>>>>> cfbb13db
_REQUIRED_MENU_DOCUMENTS: Dict[str, List[RequiredDocument]] = {
    "feature-list": [
        {
            "id": "user-manual",
            "label": "사용자 매뉴얼",
            "allowed_extensions": ["pdf", "docx", "xlsx"],
        },
        {
            "id": "configuration",
            "label": "형상 이미지",
            "allowed_extensions": ["png", "jpg", "jpeg"],
        },
        {
            "id": "vendor-feature-list",
            "label": "업체 기능리스트",
            "allowed_extensions": ["pdf", "docx", "xlsx"],
        },
    ],
    "testcase-generation": [
        {
            "id": "user-manual",
            "label": "사용자 매뉴얼",
            "allowed_extensions": ["pdf", "docx", "xlsx"],
        },
        {
            "id": "configuration",
            "label": "형상 이미지",
            "allowed_extensions": ["png", "jpg", "jpeg"],
        },
        {
            "id": "vendor-feature-list",
            "label": "기능리스트",
            "allowed_extensions": ["pdf", "docx", "xlsx"],
        },
    ],
}

_TEMPLATE_ROOT = Path(__file__).resolve().parents[2] / "template"
_DEFECT_REPORT_TEMPLATE = _TEMPLATE_ROOT / "다.수행" / "GS-B-2X-XXXX 결함리포트 v1.0.xlsx"
_TESTCASE_TEMPLATE = _TEMPLATE_ROOT / "나.설계" / "GS-B-XX-XXXX 테스트케이스.xlsx"

_STANDARD_TEMPLATE_POPULATORS: Dict[str, tuple[Path, Callable[[bytes, str], bytes]]] = {
    "testcase-generation": (_TESTCASE_TEMPLATE, testcases.populate_testcase_list),
}


def _decode_text(raw: bytes) -> str:
    for encoding in ("utf-8", "cp949"):
        try:
            return raw.decode(encoding)
        except UnicodeDecodeError:
            continue
    return raw.decode("utf-8", errors="ignore")


_DEFECT_PATTERN = re.compile(r"(?:^|\n)\s*(\d+)\.(.*?)(?=(?:\n\s*\d+\.)|\Z)", re.S)


def _extract_defect_entries(text: str) -> List[Dict[str, str]]:
    stripped = text.strip()
    if not stripped:
        return []

    matches = list(_DEFECT_PATTERN.finditer(stripped))
    entries: List[Dict[str, str]] = []
    if matches:
        for match in matches:
            index_str, body = match.groups()
            try:
                index_value = int(index_str)
            except ValueError:
                continue
            cleaned = " ".join(body.strip().split())
            if not cleaned:
                continue
            entries.append({"index": index_value, "text": cleaned})
    else:
        lines: Sequence[str] = [line.strip() for line in stripped.splitlines() if line.strip()]
        for idx, line in enumerate(lines, start=1):
            entries.append({"index": idx, "text": line})
    return entries


def _build_attachment_header(filename: str, *, default_filename: str = "security-report.csv") -> str:
    ascii_fallback = re.sub(r"[^A-Za-z0-9._-]+", "_", filename)
    if not ascii_fallback or not re.search(r"[A-Za-z0-9]", ascii_fallback):
        ascii_fallback = default_filename
    quoted = quote(filename)
    return f'attachment; filename="{ascii_fallback}"; filename*=UTF-8\'\'{quoted}'


@router.post("/drive/gs/setup")
async def ensure_gs_folder(
    google_id: Optional[str] = Query(None, description="Drive 작업에 사용할 Google 사용자 식별자 (sub)"),
    drive_service: GoogleDriveService = Depends(get_drive_service),
) -> JSONResponse:
    result = await drive_service.ensure_drive_setup(google_id)
    return JSONResponse(result)


@router.post("/drive/projects")
async def create_drive_project(
    folder_id: Optional[str] = Form(None),
    files: List[UploadFile] = File(...),
    google_id: Optional[str] = Query(None, description="Drive 작업에 사용할 Google 사용자 식별자 (sub)"),
    drive_service: GoogleDriveService = Depends(get_drive_service),
) -> Dict[str, Any]:
    if not files:
        raise HTTPException(status_code=422, detail="최소 한 개의 파일을 업로드해주세요.")

    invalid_files: List[str] = []
    for upload in files:
        filename = upload.filename or "업로드된 파일"
        if not filename.lower().endswith(".docx"):
            invalid_files.append(filename)

    if invalid_files:
        detail = ", ".join(invalid_files)
        raise HTTPException(status_code=422, detail=f"DOCX 파일만 업로드할 수 있습니다: {detail}")

    return await drive_service.create_project(
        folder_id=folder_id,
        files=files,
        google_id=google_id,
    )


@router.post("/drive/projects/{project_id}/defect-report/formalize")
async def formalize_defect_report(
    project_id: str,
    file: UploadFile = File(..., description="결함 메모 TXT 파일"),
    ai_generation_service: AIGenerationService = Depends(get_ai_generation_service),
) -> Dict[str, Any]:
    try:
        raw_bytes = await file.read()
    finally:
        await file.close()

    if not raw_bytes:
        raise HTTPException(status_code=422, detail="업로드된 파일이 비어 있습니다.")

    decoded = _decode_text(raw_bytes)
    entries = _extract_defect_entries(decoded)
    if not entries:
        raise HTTPException(
            status_code=422,
            detail="결함 목록을 찾을 수 없습니다. '1. 항목' 형태로 작성된 TXT 파일을 업로드해 주세요.",
        )

    normalized = await ai_generation_service.formalize_defect_notes(
        project_id=project_id,
        entries=entries,
    )

    normalized.sort(key=lambda item: item.index)

    return {
        "defects": [
            {
                "index": item.index,
                "originalText": item.original_text,
                "polishedText": item.polished_text,
            }
            for item in normalized
        ]
    }


@router.post("/drive/projects/{project_id}/generate")
async def generate_project_asset(
    project_id: str,
    menu_id: str = Form(..., description="생성할 메뉴 ID"),
    files: Optional[List[UploadFile]] = File(None),
    file_metadata: Optional[str] = Form(
        None, description="업로드된 파일에 대한 메타데이터(JSON 배열)"
    ),
    google_id: Optional[str] = Query(None, description="Drive 작업에 사용할 Google 사용자 식별자 (sub)"),
    ai_generation_service: AIGenerationService = Depends(get_ai_generation_service),
    drive_service: GoogleDriveService = Depends(get_drive_service),
    security_report_service: SecurityReportService = Depends(get_security_report_service),
) -> Response:
    uploads = files or []
    metadata_entries: List[Dict[str, Any]] = []
    if file_metadata:
        try:
            parsed = json.loads(file_metadata)
        except json.JSONDecodeError as exc:  # pragma: no cover - 방어적 처리
            raise HTTPException(status_code=422, detail="파일 메타데이터 형식이 올바르지 않습니다.") from exc

        if not isinstance(parsed, list):
            raise HTTPException(status_code=422, detail="파일 메타데이터 형식이 올바르지 않습니다.")

        for entry in parsed:
            if not isinstance(entry, dict):
                raise HTTPException(status_code=422, detail="파일 메타데이터 형식이 올바르지 않습니다.")
            metadata_entries.append(entry)

    if metadata_entries and len(metadata_entries) != len(uploads):
        raise HTTPException(status_code=422, detail="파일 메타데이터와 업로드된 파일 수가 일치하지 않습니다.")

    if menu_id == "security-report":
        if metadata_entries:
            raise HTTPException(status_code=422, detail="보안성 리포트에는 추가 파일 정보를 입력할 수 없습니다.")
        if len(uploads) != 1:
            raise HTTPException(status_code=422, detail="Invicti HTML 결과 파일을 1개 업로드해 주세요.")
        upload = uploads[0]
        filename = (upload.filename or "invicti-report").lower()
        if not filename.endswith(".html") and not filename.endswith(".htm"):
            raise HTTPException(status_code=422, detail="Invicti HTML 결과 파일만 업로드할 수 있습니다.")

        result = await security_report_service.generate_csv_report(
            invicti_upload=upload,
            project_id=project_id,
            google_id=google_id,
        )

        await drive_service.apply_csv_to_spreadsheet(
            project_id=project_id,
            menu_id=menu_id,
            csv_text=result.csv_text,
            google_id=google_id,
        )

        headers = {
            "Content-Disposition": _build_attachment_header(result.filename),
            "Cache-Control": "no-store",
        }

        return StreamingResponse(io.BytesIO(result.content), media_type="text/csv", headers=headers)

    required_docs = _REQUIRED_MENU_DOCUMENTS.get(menu_id, [])
    if required_docs:
        if not metadata_entries:
            raise HTTPException(status_code=422, detail="필수 문서 정보가 누락되었습니다.")

        doc_counts = {doc["id"]: 0 for doc in required_docs}
        for entry in metadata_entries:
            role = entry.get("role")
            if role == "required":
                doc_id = entry.get("id")
                if doc_id not in doc_counts:
                    raise HTTPException(status_code=422, detail="알 수 없는 필수 문서 유형입니다.")
                doc_counts[doc_id] += 1
            elif role == "additional":
                description = str(entry.get("description", "")).strip()
                if not description:
                    raise HTTPException(status_code=422, detail="추가 업로드한 문서의 종류를 입력해 주세요.")
            else:
                raise HTTPException(status_code=422, detail="파일 메타데이터 형식이 올바르지 않습니다.")

        missing = [doc["label"] for doc in required_docs if doc_counts.get(doc["id"], 0) == 0]
        if missing:
            raise HTTPException(
                status_code=422,
                detail=f"다음 필수 문서를 업로드해 주세요: {', '.join(missing)}",
            )

        required_docs_by_id = {doc["id"]: doc for doc in required_docs}
        for upload, entry in zip(uploads, metadata_entries):
            if entry.get("role") != "required":
                continue

            doc_id = entry.get("id")
            if doc_id not in required_docs_by_id:
                raise HTTPException(status_code=422, detail="알 수 없는 필수 문서 유형입니다.")

            doc_info = required_docs_by_id[doc_id]
            allowed_extensions = [
                ext.lower()
                for ext in doc_info.get("allowed_extensions", [])
                if isinstance(ext, str) and ext
            ]
            if not allowed_extensions:
                continue

            extension = ""
            if upload.filename and "." in upload.filename:
                extension = upload.filename.rsplit(".", 1)[-1].lower()

            if extension not in allowed_extensions:
                allowed_text = ", ".join(ext.upper() for ext in allowed_extensions)
                label = doc_info.get("label", doc_id)
                filename = upload.filename or label
                raise HTTPException(
                    status_code=422,
                    detail=f"{label}은(는) {allowed_text} 파일만 업로드할 수 있습니다: {filename}",
                )
    else:
        for entry in metadata_entries:
            role = entry.get("role")
            if role == "additional":
                description = str(entry.get("description", "")).strip()
                if not description:
                    raise HTTPException(status_code=422, detail="추가 업로드한 문서의 종류를 입력해 주세요.")
            elif role not in {"required", "additional"}:
                raise HTTPException(status_code=422, detail="파일 메타데이터 형식이 올바르지 않습니다.")

    result = await ai_generation_service.generate_csv(
        project_id=project_id,
        menu_id=menu_id,
        uploads=uploads,
        metadata=metadata_entries,
    )

    spreadsheet_info = await drive_service.apply_csv_to_spreadsheet(
        project_id=project_id,
        menu_id=menu_id,
        csv_text=result.csv_text,
        google_id=google_id,
        project_overview=getattr(result, "project_overview", None),
    )

    if menu_id == "feature-list":
        if not spreadsheet_info or not spreadsheet_info.get("fileId"):
            raise HTTPException(status_code=500, detail="기능리스트 파일을 업데이트하지 못했습니다. 다시 시도해 주세요.")

        payload: Dict[str, Any] = {
            "status": "updated",
            "projectId": project_id,
            "fileId": spreadsheet_info.get("fileId"),
            "fileName": spreadsheet_info.get("fileName"),
            "modifiedTime": spreadsheet_info.get("modifiedTime"),
        }
        if "projectOverview" in spreadsheet_info:
            payload["projectOverview"] = spreadsheet_info.get("projectOverview")
        if getattr(result, "filename", None):
            payload["generatedFilename"] = result.filename

        return JSONResponse(payload)

    if menu_id in _STANDARD_TEMPLATE_POPULATORS:
        template_path, populate_template = _STANDARD_TEMPLATE_POPULATORS[menu_id]
        if not template_path.exists():
            raise HTTPException(status_code=500, detail="생성 결과 템플릿을 찾을 수 없습니다.")

        try:
            template_bytes = template_path.read_bytes()
        except FileNotFoundError as exc:  # pragma: no cover - unexpected
            raise HTTPException(status_code=500, detail="템플릿 파일을 읽을 수 없습니다.") from exc
        except OSError as exc:
            raise HTTPException(status_code=500, detail="템플릿 파일을 읽는 중 오류가 발생했습니다.") from exc

        try:
            workbook_bytes = populate_template(template_bytes, result.csv_text)
        except ValueError as exc:
            raise HTTPException(status_code=422, detail=str(exc)) from exc

        safe_stem = Path(result.filename).stem or menu_id
        download_name = f"{safe_stem}.xlsx"
        headers = {
            "Content-Disposition": f'attachment; filename="{download_name}"',
            "Cache-Control": "no-store",
        }
        return StreamingResponse(
            io.BytesIO(workbook_bytes),
            media_type="application/vnd.openxmlformats-officedocument.spreadsheetml.sheet",
            headers=headers,
        )

    if menu_id == "defect-report":
        if not _DEFECT_REPORT_TEMPLATE.exists():
            raise HTTPException(status_code=500, detail="결함 리포트 템플릿을 찾을 수 없습니다.")

        try:
            template_bytes = _DEFECT_REPORT_TEMPLATE.read_bytes()
        except FileNotFoundError as exc:  # pragma: no cover - unexpected
            raise HTTPException(status_code=500, detail="결함 리포트 템플릿을 읽을 수 없습니다.") from exc

        image_map: Dict[int, List[DefectReportImage]] = {}
        if result.defect_images:
            for defect_index, uploads in result.defect_images.items():
                images: List[DefectReportImage] = []
                for upload in uploads:
                    images.append(
                        DefectReportImage(
                            file_name=upload.name,
                            content=upload.content,
                            content_type=upload.content_type,
                        )
                    )
                if not images:
                    continue
                try:
                    normalized_index = int(defect_index)
                except (TypeError, ValueError):
                    continue
                image_map[normalized_index] = images

        attachment_notes: Dict[int, List[str]] = {}
        if result.defect_summary:
            for entry in result.defect_summary:
                names = [att.file_name for att in entry.attachments if att.file_name]
                if names:
                    attachment_notes[entry.index] = names

        try:
            workbook_bytes = defect_report.populate_defect_report(
                template_bytes,
                result.csv_text,
                images=image_map,
                attachment_notes=attachment_notes,
            )
        except ValueError as exc:
            raise HTTPException(status_code=422, detail=str(exc)) from exc

        safe_stem = Path(result.filename).stem or "defect-report"
        download_name = f"{safe_stem}.xlsx"
        headers = {
            "Content-Disposition": f'attachment; filename="{download_name}"',
            "Cache-Control": "no-store",
            "X-Defect-Table": base64.b64encode(result.csv_text.encode("utf-8")).decode("ascii"),
        }
        return StreamingResponse(
            io.BytesIO(workbook_bytes),
            media_type="application/vnd.openxmlformats-officedocument.spreadsheetml.sheet",
            headers=headers,
        )

    headers = {
        "Content-Disposition": f'attachment; filename="{result.filename}"',
        "Cache-Control": "no-store",
    }

    return StreamingResponse(io.BytesIO(result.content), media_type="text/csv", headers=headers)


@router.get("/drive/projects/{project_id}/feature-list")
async def get_feature_list(
    project_id: str,
    google_id: Optional[str] = Query(None, description="Drive 작업에 사용할 Google 사용자 식별자 (sub)"),
    file_id: Optional[str] = Query(
        None,
        alias="fileId",
        description="편집할 기능리스트 파일 ID",
    ),
    drive_service: GoogleDriveService = Depends(get_drive_service),
) -> Dict[str, Any]:
    result = await drive_service.get_feature_list_rows(
        project_id=project_id,
        google_id=google_id,
        file_id=file_id,
    )
    return result


@router.put("/drive/projects/{project_id}/feature-list")
async def update_feature_list(
    project_id: str,
    payload: FeatureListUpdateRequest,
    google_id: Optional[str] = Query(None, description="Drive 작업에 사용할 Google 사용자 식별자 (sub)"),
    file_id: Optional[str] = Query(
        None,
        alias="fileId",
        description="편집할 기능리스트 파일 ID",
    ),
    drive_service: GoogleDriveService = Depends(get_drive_service),
) -> Dict[str, Any]:
    normalized_rows = [row.model_dump(by_alias=True) for row in payload.rows]
    result = await drive_service.update_feature_list_rows(
        project_id=project_id,
        rows=normalized_rows,
        project_overview=str(payload.project_overview or ""),
        google_id=google_id,
        file_id=file_id,
    )
    return result


@router.get("/drive/projects/{project_id}/feature-list/download")
async def download_feature_list(
    project_id: str,
    google_id: Optional[str] = Query(None, description="Drive 작업에 사용할 Google 사용자 식별자 (sub)"),
    file_id: Optional[str] = Query(
        None,
        alias="fileId",
        description="다운로드할 기능리스트 파일 ID",
    ),
    drive_service: GoogleDriveService = Depends(get_drive_service),
) -> StreamingResponse:
    file_name, content = await drive_service.download_feature_list_workbook(
        project_id=project_id,
        google_id=google_id,
        file_id=file_id,
    )
    safe_name = file_name or "feature-list.xlsx"
    headers = {
        "Content-Disposition": _build_attachment_header(safe_name, default_filename="feature-list.xlsx"),
        "Cache-Control": "no-store",
    }
    return StreamingResponse(
        io.BytesIO(content),
        media_type="application/vnd.openxmlformats-officedocument.spreadsheetml.sheet",
        headers=headers,
    )


async def _read_upload_bytes(upload: UploadFile) -> bytes:
    try:
        return await upload.read()
    finally:
        await upload.close()


def _normalize_feature_list_records(rows: Sequence[Dict[str, str]]) -> List[Dict[str, str]]:
    normalized: List[Dict[str, str]] = []
    for entry in rows:
        normalized.append(
            {
                "majorCategory": str(entry.get("majorCategory", "") or "").strip(),
                "middleCategory": str(entry.get("middleCategory", "") or "").strip(),
                "minorCategory": str(entry.get("minorCategory", "") or "").strip(),
                "featureDescription": str(entry.get("featureDescription", "") or "").strip(),
            }
        )
    return normalized


def _csv_from_testcase_rows(rows: Sequence[TestcaseFinalizeRowModel]) -> str:
    buffer = io.StringIO()
    writer = csv.DictWriter(buffer, fieldnames=list(TESTCASE_EXPECTED_HEADERS), lineterminator="\n")
    writer.writeheader()
    for row in rows:
        writer.writerow(
            {
                "대분류": row.major_category,
                "중분류": row.middle_category,
                "소분류": row.minor_category,
                "테스트 케이스 ID": row.testcase_id,
                "테스트 시나리오": row.scenario,
                "입력(사전조건 포함)": row.input,
                "기대 출력(사후조건 포함)": row.expected,
                "테스트 결과": row.result,
                "상세 테스트 결과": row.detail,
                "비고": row.note,
            }
        )
    return buffer.getvalue()


def _strip_label_prefix(value: str, label: str) -> str:
    if not value:
        return ""

    pattern = rf"^\s*{re.escape(label)}\s*[:：-]?\s*"
    stripped = re.sub(pattern, "", value, count=1)
    return stripped.strip()


def _decode_feature_list_csv(content: bytes) -> List[Dict[str, str]]:
    text = _decode_text(content)
    records = feature_list_templates.normalize_feature_list_records(text)
    normalized: List[Dict[str, str]] = []
    for record in records:
        normalized.append(
            {
                "majorCategory": record.get("대분류", ""),
                "middleCategory": record.get("중분류", ""),
                "minorCategory": record.get("소분류", ""),
                "featureDescription": record.get("기능 설명", ""),
            }
        )
    return normalized


@router.post("/drive/projects/{project_id}/testcases/workflow/feature-list")
async def prepare_testcase_feature_list(
    project_id: str,
    feature_list_file: UploadFile = File(
        ..., description="테스트케이스 생성을 위한 기능리스트 파일"
    ),
) -> TestcaseFeatureListResponse:
    filename = feature_list_file.filename or "feature-list"
    extension = filename.rsplit(".", 1)[-1].lower() if "." in filename else ""
    content = await _read_upload_bytes(feature_list_file)

    rows: List[Dict[str, str]] = []
    project_overview = ""

    if extension in {"xlsx", "xlsm"}:
        try:
            _, _, _, parsed_rows = drive_feature_lists.parse_feature_list_workbook(content)
            rows = _normalize_feature_list_records(parsed_rows)
        except HTTPException:
            raise
        except Exception as exc:  # pragma: no cover - 안전망
            raise HTTPException(
                status_code=422,
                detail="기능리스트 엑셀 파일을 해석하는 중 오류가 발생했습니다.",
            ) from exc

        try:
            _, project_overview = feature_list_templates.extract_feature_list_overview(content)
        except Exception:  # pragma: no cover - 개요 추출 실패는 무시
            project_overview = ""
    else:
        rows = _normalize_feature_list_records(_decode_feature_list_csv(content))

    if not rows:
        raise HTTPException(status_code=422, detail="기능리스트에서 항목을 찾을 수 없습니다.")

    response = TestcaseFeatureListResponse(
        fileName=filename,
        projectOverview=project_overview or "",
        rows=[FeatureListRowModel(**row) for row in rows],
    )
    return response


@router.post("/drive/projects/{project_id}/testcases/workflow/scenarios")
async def generate_testcase_scenarios(
    project_id: str,
    major_category: str = Form(..., description="테스트케이스 대분류"),
    middle_category: str = Form(..., description="테스트케이스 중분류"),
    minor_category: str = Form(..., description="테스트케이스 소분류"),
    feature_description: str = Form("", description="기능 설명"),
    project_overview: str = Form("", description="프로젝트 개요"),
    scenario_count: int = Form(3, description="생성할 시나리오 수(3~5)"),
    attachments: Optional[List[UploadFile]] = File(
        None, description="소분류 관련 참고 이미지"
    ),
    ai_generation_service: AIGenerationService = Depends(get_ai_generation_service),
) -> TestcaseScenarioResponse:
    normalized_count = max(3, min(5, scenario_count))
    uploads = attachments or []

    suggestions = await ai_generation_service.suggest_testcase_scenarios(
        project_id=project_id,
        major_category=major_category,
        middle_category=middle_category,
        minor_category=minor_category,
        feature_description=feature_description,
        project_overview=project_overview,
        scenario_count=normalized_count,
        attachments=uploads,
    )

    return TestcaseScenarioResponse(
        scenarios=[TestcaseScenarioModel(**entry) for entry in suggestions]
    )


@router.post("/drive/projects/{project_id}/testcases/workflow/finalize")
async def finalize_testcases(
    project_id: str,
    payload: TestcaseFinalizeRequest,
<<<<<<< HEAD
    google_id: Optional[str] = Query(None, description="Drive 작업에 사용할 Google 사용자 식별자 (sub)"),
    drive_service: GoogleDriveService = Depends(get_drive_service),
=======
>>>>>>> cfbb13db
) -> TestcaseFinalizeResponse:
    if not payload.groups:
        raise HTTPException(status_code=422, detail="시나리오 정보가 없습니다.")

    normalized_groups = [group.model_dump(by_alias=True) for group in payload.groups]

    rows: List[TestcaseFinalizeRowModel] = []
    group_index = 0

    for group in normalized_groups:
        major = str(group.get("majorCategory") or "").strip()
        middle = str(group.get("middleCategory") or "").strip()
        minor = str(group.get("minorCategory") or "").strip()
        scenarios = group.get("scenarios")
        if not isinstance(scenarios, Sequence):
            continue

        normalized_entries: List[tuple[str, str, str]] = []
        for entry in scenarios:
            if not isinstance(entry, Mapping):
                continue
            scenario_text = str(
                entry.get("테스트 시나리오")
                or entry.get("scenario")
                or ""
            ).strip()
            input_text = str(
                entry.get("입력(사전조건 포함)")
                or entry.get("input")
                or ""
            ).strip()
            expected_text = str(
                entry.get("기대 출력(사후조건 포함)")
                or entry.get("expected")
                or ""
            ).strip()

            if not (scenario_text or input_text or expected_text):
                continue

            normalized_entries.append((scenario_text, input_text, expected_text))

        if not normalized_entries:
            continue

        group_index += 1

        for scenario_index, (scenario_text, input_text, expected_text) in enumerate(
            normalized_entries, start=1
        ):
            testcase_id = f"TC-{group_index:03d}-{scenario_index:03d}"

            rows.append(
                TestcaseFinalizeRowModel(
                    major_category=major,
                    middle_category=middle,
                    minor_category=minor,
                    testcase_id=testcase_id,
                    scenario=_strip_label_prefix(scenario_text, "테스트 시나리오"),
                    input=_strip_label_prefix(input_text, "입력(사전조건 포함)"),
                    expected=_strip_label_prefix(expected_text, "기대 출력(사후조건 포함)"),
                    result="P",
                    detail="",
                    note="",
                )
            )

    if not rows:
        raise HTTPException(status_code=422, detail="생성된 테스트케이스 행을 찾을 수 없습니다.")

<<<<<<< HEAD
    update_payload = [row.model_dump(by_alias=True) for row in rows]

    result = await drive_service.update_testcase_rows(
        project_id=project_id,
        rows=update_payload,
        google_id=google_id,
    )

    file_id = result.get("fileId") if isinstance(result, dict) else None
    file_name = result.get("fileName") if isinstance(result, dict) else None
    modified_time = result.get("modifiedTime") if isinstance(result, dict) else None

    if not isinstance(file_id, str) or not file_id.strip():
        raise HTTPException(status_code=500, detail="테스트케이스 파일을 업데이트하지 못했습니다. 다시 시도해 주세요.")

    safe_name = file_name if isinstance(file_name, str) and file_name.strip() else "테스트케이스.xlsx"

    return TestcaseFinalizeResponse(
        file_id=file_id,
        file_name=safe_name,
        modified_time=modified_time if isinstance(modified_time, str) else None,
        rows=rows,
    )


@router.get("/drive/projects/{project_id}/testcases")
async def get_testcases(
    project_id: str,
    google_id: Optional[str] = Query(None, description="Drive 작업에 사용할 Google 사용자 식별자 (sub)"),
    file_id: Optional[str] = Query(
        None,
        alias="fileId",
        description="편집할 테스트케이스 파일 ID",
    ),
    drive_service: GoogleDriveService = Depends(get_drive_service),
) -> Dict[str, Any]:
    result = await drive_service.get_testcase_rows(
        project_id=project_id,
        google_id=google_id,
        file_id=file_id,
    )
    return result


@router.put("/drive/projects/{project_id}/testcases")
async def update_testcases(
    project_id: str,
    payload: TestcaseUpdateRequest,
    google_id: Optional[str] = Query(None, description="Drive 작업에 사용할 Google 사용자 식별자 (sub)"),
    file_id: Optional[str] = Query(
        None,
        alias="fileId",
        description="업데이트할 테스트케이스 파일 ID",
    ),
    drive_service: GoogleDriveService = Depends(get_drive_service),
) -> Dict[str, Any]:
    normalized_rows = [row.model_dump(by_alias=True) for row in payload.rows]

    result = await drive_service.update_testcase_rows(
        project_id=project_id,
        rows=normalized_rows,
        google_id=google_id,
        file_id=file_id,
    )
    return result


@router.get("/drive/projects/{project_id}/testcases/download")
async def download_testcases(
    project_id: str,
    google_id: Optional[str] = Query(None, description="Drive 작업에 사용할 Google 사용자 식별자 (sub)"),
    file_id: Optional[str] = Query(
        None,
        alias="fileId",
        description="다운로드할 테스트케이스 파일 ID",
    ),
    drive_service: GoogleDriveService = Depends(get_drive_service),
) -> StreamingResponse:
    file_name, content = await drive_service.download_testcase_workbook(
        project_id=project_id,
        google_id=google_id,
        file_id=file_id,
    )

    safe_name = file_name or "testcases.xlsx"
    headers = {
        "Content-Disposition": _build_attachment_header(safe_name, default_filename="testcases.xlsx"),
        "Cache-Control": "no-store",
    }

    return StreamingResponse(
        io.BytesIO(content),
        media_type="application/vnd.openxmlformats-officedocument.spreadsheetml.sheet",
        headers=headers,
=======
    csv_text = _csv_from_testcase_rows(rows)

    try:
        template_bytes = _TESTCASE_TEMPLATE.read_bytes()
    except FileNotFoundError as exc:  # pragma: no cover - 방어
        raise HTTPException(status_code=500, detail="테스트케이스 템플릿을 찾을 수 없습니다.") from exc
    except OSError as exc:  # pragma: no cover - 방어
        raise HTTPException(status_code=500, detail="테스트케이스 템플릿을 읽는 중 오류가 발생했습니다.") from exc

    try:
        workbook_bytes = testcases.populate_testcase_list(template_bytes, csv_text)
    except ValueError as exc:
        raise HTTPException(status_code=422, detail=str(exc)) from exc

    workbook_base64 = base64.b64encode(workbook_bytes).decode("ascii")

    timestamp = datetime.utcnow().strftime("%Y%m%d%H%M%S")
    safe_project = re.sub(r"[^A-Za-z0-9_-]+", "_", project_id)
    file_stem = f"{safe_project}_testcase_workflow_{timestamp}"
    xlsx_name = f"{file_stem}.xlsx"

    return TestcaseFinalizeResponse(
        csvText=csv_text,
        fileName=xlsx_name,
        rows=rows,
        xlsxBase64=workbook_base64,
>>>>>>> cfbb13db
    )


@router.post("/drive/projects/{project_id}/testcases/workflow/export")
async def export_testcases(
    project_id: str,
    payload: TestcaseExportRequest,
) -> StreamingResponse:
    if not payload.rows:
        raise HTTPException(status_code=422, detail="내보낼 테스트케이스 행이 없습니다.")

    csv_text = _csv_from_testcase_rows(payload.rows)

    try:
        template_bytes = _TESTCASE_TEMPLATE.read_bytes()
    except FileNotFoundError as exc:  # pragma: no cover - 방어
        raise HTTPException(status_code=500, detail="테스트케이스 템플릿을 찾을 수 없습니다.") from exc
    except OSError as exc:  # pragma: no cover - 방어
        raise HTTPException(status_code=500, detail="테스트케이스 템플릿을 읽는 중 오류가 발생했습니다.") from exc

    try:
        workbook_bytes = testcases.populate_testcase_list(template_bytes, csv_text)
    except ValueError as exc:
        raise HTTPException(status_code=422, detail=str(exc)) from exc

    filename = f"{project_id}_testcases.xlsx"
    headers = {
        "Content-Disposition": _build_attachment_header(filename, default_filename="testcases.xlsx"),
        "Cache-Control": "no-store",
    }

    return StreamingResponse(
        io.BytesIO(workbook_bytes),
        media_type="application/vnd.openxmlformats-officedocument.spreadsheetml.sheet",
        headers=headers,
    )


@router.post("/drive/projects/{project_id}/defect-report/rewrite")
async def rewrite_defect_report_cell(
    project_id: str,
    payload: DefectCellRewriteRequest,
    ai_generation_service: AIGenerationService = Depends(get_ai_generation_service),
) -> Dict[str, str]:
    updated = await ai_generation_service.rewrite_defect_report_cell(
        project_id=project_id,
        column_key=payload.column_key,
        column_label=payload.column_label,
        original_value=payload.original_value,
        instructions=payload.instructions,
        row_values=payload.row_values,
    )

    return {"updatedText": updated}


@router.post("/drive/projects/{project_id}/defect-report/compile")
async def compile_defect_report(
    project_id: str,
    rows: str = Form(..., description="결함 리포트 행 데이터(JSON 배열)"),
    attachments: Optional[List[UploadFile]] = File(
        None, description="결함 이미지 첨부 파일"
    ),
    attachment_metadata: Optional[str] = Form(
        None, description="첨부 파일 메타데이터(JSON 배열)"
    ),
) -> StreamingResponse:
    try:
        parsed_rows = json.loads(rows)
    except json.JSONDecodeError as exc:
        raise HTTPException(status_code=422, detail="행 데이터 형식이 올바르지 않습니다.") from exc

    if not isinstance(parsed_rows, list):
        raise HTTPException(status_code=422, detail="행 데이터 형식이 올바르지 않습니다.")

    normalized_rows: List[Dict[str, str]] = []
    for index, entry in enumerate(parsed_rows, start=1):
        if not isinstance(entry, dict):
            raise HTTPException(
                status_code=422,
                detail=f"{index}번째 행 데이터 형식이 올바르지 않습니다.",
            )
        record: Dict[str, str] = {}
        for column in DEFECT_REPORT_EXPECTED_HEADERS:
            value = entry.get(column)
            record[column] = "" if value is None else str(value)
        normalized_rows.append(record)

    if not normalized_rows:
        raise HTTPException(status_code=422, detail="최소 한 개의 행 데이터가 필요합니다.")

    buffer = io.StringIO()
    writer = csv.DictWriter(buffer, fieldnames=DEFECT_REPORT_EXPECTED_HEADERS)
    writer.writeheader()
    writer.writerows(normalized_rows)
    csv_text = buffer.getvalue()

    uploads = attachments or []
    metadata_entries: List[Dict[str, Any]] = []

    if uploads:
        if not attachment_metadata:
            raise HTTPException(status_code=422, detail="첨부 메타데이터 형식이 올바르지 않습니다.")
        try:
            parsed_metadata = json.loads(attachment_metadata)
        except json.JSONDecodeError as exc:
            raise HTTPException(status_code=422, detail="첨부 메타데이터 형식이 올바르지 않습니다.") from exc
        if not isinstance(parsed_metadata, list) or len(parsed_metadata) != len(uploads):
            raise HTTPException(status_code=422, detail="첨부 메타데이터 형식이 올바르지 않습니다.")
        metadata_entries = parsed_metadata

    image_map: Dict[int, List[DefectReportImage]] = {}
    notes_map: Dict[int, List[str]] = {}

    for upload, metadata in zip(uploads, metadata_entries):
        if not isinstance(metadata, dict):
            raise HTTPException(status_code=422, detail="첨부 메타데이터 형식이 올바르지 않습니다.")

        defect_index = metadata.get("defect_index")
        try:
            normalized_index = int(defect_index)
        except (TypeError, ValueError):
            raise HTTPException(status_code=422, detail="첨부 파일의 결함 순번이 올바르지 않습니다.")

        try:
            content = await upload.read()
        finally:
            await upload.close()

        if not content:
            continue

        file_name = upload.filename or metadata.get("originalFileName") or "attachment"
        image = DefectReportImage(
            file_name=file_name,
            content=content,
            content_type=upload.content_type,
        )
        image_map.setdefault(normalized_index, []).append(image)
        notes_map.setdefault(normalized_index, []).append(file_name)

    if not _DEFECT_REPORT_TEMPLATE.exists():
        raise HTTPException(status_code=500, detail="결함 리포트 템플릿을 찾을 수 없습니다.")

    try:
        template_bytes = _DEFECT_REPORT_TEMPLATE.read_bytes()
    except FileNotFoundError as exc:  # pragma: no cover - unexpected
        raise HTTPException(status_code=500, detail="결함 리포트 템플릿을 읽을 수 없습니다.") from exc

    try:
        workbook_bytes = defect_report.populate_defect_report(
            template_bytes,
            csv_text,
            images=image_map if image_map else None,
            attachment_notes=notes_map if notes_map else None,
        )
    except ValueError as exc:
        raise HTTPException(status_code=422, detail=str(exc)) from exc

    safe_project = re.sub(r"[^A-Za-z0-9_-]+", "_", project_id) or "defect-report"
    download_name = f"{safe_project}_defect-report.xlsx"
    headers = {
        "Content-Disposition": f'attachment; filename="{download_name}"',
        "Cache-Control": "no-store",
        "X-Defect-Table": base64.b64encode(csv_text.encode("utf-8")).decode("ascii"),
    }

    return StreamingResponse(
        io.BytesIO(workbook_bytes),
        media_type="application/vnd.openxmlformats-officedocument.spreadsheetml.sheet",
        headers=headers,
    )<|MERGE_RESOLUTION|>--- conflicted
+++ resolved
@@ -8,10 +8,6 @@
 import io
 import json
 import re
-<<<<<<< HEAD
-=======
-from datetime import datetime
->>>>>>> cfbb13db
 from pathlib import Path
 from typing import Any, Callable, Dict, List, Mapping, Optional, Sequence, TypedDict
 from urllib.parse import quote
@@ -131,19 +127,12 @@
 
 
 class TestcaseFinalizeResponse(BaseModel):
-<<<<<<< HEAD
     file_id: str = Field(..., alias="fileId")
     file_name: str = Field(..., alias="fileName")
     modified_time: str | None = Field(None, alias="modifiedTime")
     rows: List[TestcaseFinalizeRowModel] = Field(default_factory=list)
 
     model_config = ConfigDict(populate_by_name=True)
-=======
-    csv_text: str = Field(..., alias="csvText")
-    file_name: str = Field(..., alias="fileName")
-    rows: List[TestcaseFinalizeRowModel]
-    xlsx_base64: str = Field(..., alias="xlsxBase64")
->>>>>>> cfbb13db
 
 
 class TestcaseExportRequest(BaseModel):
@@ -152,15 +141,12 @@
     model_config = ConfigDict(populate_by_name=True)
 
 
-<<<<<<< HEAD
 class TestcaseUpdateRequest(BaseModel):
     rows: List[TestcaseFinalizeRowModel] = Field(default_factory=list)
 
     model_config = ConfigDict(populate_by_name=True)
 
 
-=======
->>>>>>> cfbb13db
 _REQUIRED_MENU_DOCUMENTS: Dict[str, List[RequiredDocument]] = {
     "feature-list": [
         {
@@ -806,11 +792,8 @@
 async def finalize_testcases(
     project_id: str,
     payload: TestcaseFinalizeRequest,
-<<<<<<< HEAD
     google_id: Optional[str] = Query(None, description="Drive 작업에 사용할 Google 사용자 식별자 (sub)"),
     drive_service: GoogleDriveService = Depends(get_drive_service),
-=======
->>>>>>> cfbb13db
 ) -> TestcaseFinalizeResponse:
     if not payload.groups:
         raise HTTPException(status_code=422, detail="시나리오 정보가 없습니다.")
@@ -881,7 +864,6 @@
     if not rows:
         raise HTTPException(status_code=422, detail="생성된 테스트케이스 행을 찾을 수 없습니다.")
 
-<<<<<<< HEAD
     update_payload = [row.model_dump(by_alias=True) for row in rows]
 
     result = await drive_service.update_testcase_rows(
@@ -976,34 +958,6 @@
         io.BytesIO(content),
         media_type="application/vnd.openxmlformats-officedocument.spreadsheetml.sheet",
         headers=headers,
-=======
-    csv_text = _csv_from_testcase_rows(rows)
-
-    try:
-        template_bytes = _TESTCASE_TEMPLATE.read_bytes()
-    except FileNotFoundError as exc:  # pragma: no cover - 방어
-        raise HTTPException(status_code=500, detail="테스트케이스 템플릿을 찾을 수 없습니다.") from exc
-    except OSError as exc:  # pragma: no cover - 방어
-        raise HTTPException(status_code=500, detail="테스트케이스 템플릿을 읽는 중 오류가 발생했습니다.") from exc
-
-    try:
-        workbook_bytes = testcases.populate_testcase_list(template_bytes, csv_text)
-    except ValueError as exc:
-        raise HTTPException(status_code=422, detail=str(exc)) from exc
-
-    workbook_base64 = base64.b64encode(workbook_bytes).decode("ascii")
-
-    timestamp = datetime.utcnow().strftime("%Y%m%d%H%M%S")
-    safe_project = re.sub(r"[^A-Za-z0-9_-]+", "_", project_id)
-    file_stem = f"{safe_project}_testcase_workflow_{timestamp}"
-    xlsx_name = f"{file_stem}.xlsx"
-
-    return TestcaseFinalizeResponse(
-        csvText=csv_text,
-        fileName=xlsx_name,
-        rows=rows,
-        xlsxBase64=workbook_base64,
->>>>>>> cfbb13db
     )
 
 

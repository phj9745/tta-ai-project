from __future__ import annotations

import sys
from pathlib import Path

import pytest

# Ensure the backend/app package is importable when running tests from the repository root.
BACKEND_ROOT = Path(__file__).resolve().parents[1]
if str(BACKEND_ROOT) not in sys.path:
    sys.path.insert(0, str(BACKEND_ROOT))

from app.services.openai_payload import OpenAIMessageBuilder


def test_text_message_appends_file_parts() -> None:
    message = OpenAIMessageBuilder.text_message(
        "user",
        "hello",
        file_ids=["file-a", "file-b"],
    )

    assert message["role"] == "user"
    assert message["content"][0] == {"type": "input_text", "text": "hello"}
    assert message["content"][1:] == [
        {"type": "input_file", "file_id": "file-a"},
        {"type": "input_file", "file_id": "file-b"},
    ]


def test_text_message_appends_image_parts_from_data_url() -> None:
    data_url = "data:image/png;base64,abc123"
    message = OpenAIMessageBuilder.text_message(
        "user",
        "see this",
        attachments=[{"image_url": data_url, "kind": "image"}],
    )

    assert message["role"] == "user"
    assert message["content"][1:] == [
        {"type": "input_image", "image_url": data_url}
    ]

    normalized = OpenAIMessageBuilder.normalize_messages([message])
    assert normalized[0]["content"][1:] == [
        {"type": "input_image", "image_url": data_url}
    ]


def test_text_message_appends_image_parts_from_image_url() -> None:
    message = OpenAIMessageBuilder.text_message(
        "user",
        "look at this",
        attachments=[
            {
                "image_url": "https://example.com/external.png",
                "kind": "image",
            }
        ],
    )

    assert message["content"][1:] == [
        {
            "type": "input_image",
            "image_url": "https://example.com/external.png",
        }
    ]

    normalized = OpenAIMessageBuilder.normalize_messages([message])
    assert normalized[0]["content"][1:] == [
        {
            "type": "input_image",
            "image_url": "https://example.com/external.png",
        }
    ]


def test_text_message_accepts_image_url_alias() -> None:
    message = OpenAIMessageBuilder.text_message(
        "user",
        "alias",
        attachments=[{"url": "https://example.com/from-alias", "kind": "image"}],
    )

    assert message["content"][1:] == [
        {
            "type": "input_image",
            "image_url": "https://example.com/from-alias",
        }
    ]


def test_text_message_rejects_image_without_url() -> None:
    with pytest.raises(ValueError):
        OpenAIMessageBuilder.text_message(
            "user", "missing", attachments=[{"kind": "image"}]
        )


def test_attachments_to_chat_completions_converts_images() -> None:
    attachments = [
        {"image_url": "data:image/png;base64,xyz456", "kind": "image"}
    ]

    completion_parts = OpenAIMessageBuilder.attachments_to_chat_completions(attachments)

    assert completion_parts == [
        {
            "type": "input_image",
            "image_url": {"url": "data:image/png;base64,xyz456"},
        }
    ]


def test_attachments_to_chat_completions_prefers_image_url() -> None:
    attachments = [
        {
            "file_id": "file-img-3",
            "image_url": "data:image/png;base64,abc123",
            "kind": "image",
        }
    ]

    completion_parts = OpenAIMessageBuilder.attachments_to_chat_completions(attachments)

    assert completion_parts == [
        {"type": "input_image", "image_url": {"url": "data:image/png;base64,abc123"}}
    ]


def test_normalize_messages_allows_input_file_parts() -> None:
    raw_messages = [
        {
            "role": "user",
            "content": [
                {"type": "text", "text": "summary"},
                {"type": "input_file", "file_id": "file-42"},
            ],
        }
    ]

    normalized = OpenAIMessageBuilder.normalize_messages(raw_messages)

    assert normalized == [
        {
            "role": "user",
            "content": [
                {"type": "input_text", "text": "summary"},
                {"type": "input_file", "file_id": "file-42"},
            ],
        }
    ]


def test_text_message_rejects_blank_file_id() -> None:
    with pytest.raises(ValueError):
        OpenAIMessageBuilder.text_message("user", "hello", file_ids=[" "])


def test_normalize_messages_rejects_legacy_image_id() -> None:
    raw_messages = [
        {
            "role": "user",
            "content": [
                {"type": "text", "text": "check"},
                {"type": "input_image", "image_id": "file-img-legacy"},
            ],
        }
    ]

<<<<<<< HEAD
=======
    with pytest.raises(ValueError):
        OpenAIMessageBuilder.normalize_messages(raw_messages)


def test_normalize_messages_rejects_image_mapping() -> None:
    raw_messages = [
        {
            "role": "user",
            "content": [
                {
                    "type": "input_image",
                    "image": {"file_id": "file-img-direct"},
                }
            ],
        }
    ]

>>>>>>> e45d5e17
    with pytest.raises(ValueError):
        OpenAIMessageBuilder.normalize_messages(raw_messages)


<<<<<<< HEAD
def test_normalize_messages_rejects_image_mapping() -> None:
=======
def test_normalize_messages_rejects_openai_scheme() -> None:
>>>>>>> e45d5e17
    raw_messages = [
        {
            "role": "user",
            "content": [
                {
                    "type": "input_image",
                    "image_url": "openai://file-file-img-from-url",
                }
            ],
        }
    ]

    with pytest.raises(ValueError):
        OpenAIMessageBuilder.normalize_messages(raw_messages)


<<<<<<< HEAD
def test_normalize_messages_rejects_openai_scheme() -> None:
=======
def test_normalize_messages_preserves_external_image_url() -> None:
>>>>>>> e45d5e17
    raw_messages = [
        {
            "role": "user",
            "content": [
                {
                    "type": "input_image",
<<<<<<< HEAD
                    "image_url": "openai://file-file-img-from-url",
=======
                    "image_url": "https://example.com/image.png",
>>>>>>> e45d5e17
                }
            ],
        }
    ]

    with pytest.raises(ValueError):
        OpenAIMessageBuilder.normalize_messages(raw_messages)
<<<<<<< HEAD


=======


>>>>>>> e45d5e17
def test_normalize_messages_preserves_external_image_url() -> None:
    raw_messages = [
        {
            "role": "user",
            "content": [
                {
                    "type": "input_image",
                    "image_url": "https://example.com/image.png",
                }
            ],
        }
    ]

    normalized = OpenAIMessageBuilder.normalize_messages(raw_messages)

    assert normalized == [
        {
            "role": "user",
            "content": [
                {
                    "type": "input_image",
                    "image_url": "https://example.com/image.png",
                },
            ],
        }
    ]


def test_normalize_messages_preserves_data_image_url() -> None:
    data_url = "data:image/png;base64,iVBORw0KGgoAAAANSUhEUgAAAAUA"
    raw_messages = [
        {
            "role": "user",
            "content": [
                {
                    "type": "input_image",
                    "image_url": data_url,
                }
            ],
        }
    ]

    normalized = OpenAIMessageBuilder.normalize_messages(raw_messages)

    assert normalized == [
        {
            "role": "user",
            "content": [
                {
                    "type": "input_image",
                    "image_url": data_url,
                },
            ],
        }
    ]<|MERGE_RESOLUTION|>--- conflicted
+++ resolved
@@ -168,8 +168,6 @@
         }
     ]
 
-<<<<<<< HEAD
-=======
     with pytest.raises(ValueError):
         OpenAIMessageBuilder.normalize_messages(raw_messages)
 
@@ -181,22 +179,17 @@
             "content": [
                 {
                     "type": "input_image",
-                    "image": {"file_id": "file-img-direct"},
-                }
-            ],
-        }
-    ]
-
->>>>>>> e45d5e17
+                    "image_url": "openai://file-file-img-from-url",
+                }
+            ],
+        }
+    ]
+
     with pytest.raises(ValueError):
         OpenAIMessageBuilder.normalize_messages(raw_messages)
 
 
-<<<<<<< HEAD
-def test_normalize_messages_rejects_image_mapping() -> None:
-=======
 def test_normalize_messages_rejects_openai_scheme() -> None:
->>>>>>> e45d5e17
     raw_messages = [
         {
             "role": "user",
@@ -213,36 +206,6 @@
         OpenAIMessageBuilder.normalize_messages(raw_messages)
 
 
-<<<<<<< HEAD
-def test_normalize_messages_rejects_openai_scheme() -> None:
-=======
-def test_normalize_messages_preserves_external_image_url() -> None:
->>>>>>> e45d5e17
-    raw_messages = [
-        {
-            "role": "user",
-            "content": [
-                {
-                    "type": "input_image",
-<<<<<<< HEAD
-                    "image_url": "openai://file-file-img-from-url",
-=======
-                    "image_url": "https://example.com/image.png",
->>>>>>> e45d5e17
-                }
-            ],
-        }
-    ]
-
-    with pytest.raises(ValueError):
-        OpenAIMessageBuilder.normalize_messages(raw_messages)
-<<<<<<< HEAD
-
-
-=======
-
-
->>>>>>> e45d5e17
 def test_normalize_messages_preserves_external_image_url() -> None:
     raw_messages = [
         {

from __future__ import annotations

import io
import sys
from pathlib import Path
from types import SimpleNamespace

import pytest
from fastapi import UploadFile
from starlette.datastructures import Headers

# Ensure the backend/app package is importable when running tests from the repository root.
BACKEND_ROOT = Path(__file__).resolve().parents[1]
if str(BACKEND_ROOT) not in sys.path:
    sys.path.insert(0, str(BACKEND_ROOT))

from app.config import Settings
from app.services.ai_generation import AIGenerationService
from app.services.openai_payload import OpenAIMessageBuilder


class _StubFiles:
    def __init__(self) -> None:
        self.created: list[dict[str, object]] = []
        self.deleted: list[str] = []

    def create(self, *, file: tuple[str, io.BytesIO], purpose: str) -> SimpleNamespace:
        name, handle = file
        # Read the content to verify what would be sent to OpenAI.
        content = handle.read()
        self.created.append({"name": name, "content": content, "purpose": purpose})
        return SimpleNamespace(id=f"file-{len(self.created)}")

    def delete(self, *, file_id: str) -> None:
        self.deleted.append(file_id)


class _StubResponses:
    def __init__(self) -> None:
        self.calls: list[dict[str, object]] = []

    def create(self, **kwargs: object) -> SimpleNamespace:
        self.calls.append(kwargs)
        return SimpleNamespace(output_text="col1,col2\nvalue1,value2")


class _StubClient:
    def __init__(self) -> None:
        self.files = _StubFiles()
        self.responses = _StubResponses()


def _settings() -> Settings:
    return Settings(
        client_id="",
        client_secret="",
        redirect_uri="",
        frontend_redirect_url="http://localhost",
        tokens_path=Path("/tmp/tokens.db"),
        openai_api_key="test-key",
        openai_model="gpt-test",
    )


@pytest.fixture
def anyio_backend() -> str:
    return "asyncio"


@pytest.mark.anyio
async def test_generate_csv_attaches_files_and_cleans_up() -> None:
    service = AIGenerationService(_settings())
    stub_client = _StubClient()
    service._client = stub_client  # type: ignore[attr-defined]

    uploads = [
        (
            "사용자_매뉴얼.docx",
            io.BytesIO(b"Document body 1"),
            "application/vnd.openxmlformats-officedocument.wordprocessingml.document",
        ),
        (
            "설계_이미지.png",
            io.BytesIO(b"Image bytes"),
            "image/png",
        ),
    ]

    fastapi_uploads: list[UploadFile] = []
    for name, file, content_type in uploads:
        headers = Headers({"content-type": content_type})
        upload = UploadFile(file=file, filename=name, headers=headers)
        fastapi_uploads.append(upload)

    metadata = [
        {"role": "required", "id": "user-manual", "label": "사용자 설명서"},
        {"role": "additional", "description": "설계 참고 이미지"},
    ]

    result = await service.generate_csv(
        project_id="proj-123",
        menu_id="feature-list",
        uploads=fastapi_uploads,
        metadata=metadata,
    )

<<<<<<< HEAD
    # Ensure each upload (including the built-in template) was transmitted as a file
    # to OpenAI with the assistants purpose.
    assert [entry["purpose"] for entry in stub_client.files.created] == [
        "assistants",
        "assistants",
    ]
    assert [entry["name"] for entry in stub_client.files.created] == [
        "사용자_매뉴얼.docx",
        "GS-B-XX-XXXX 기능리스트 v1.0.xlsx",
    ]
=======
    # Ensure each upload was transmitted as a file to OpenAI with the assistants purpose.
    assert [entry["purpose"] for entry in stub_client.files.created] == ["assistants"]
>>>>>>> e45d5e17

    # The response payload should include input_file parts for each uploaded file.
    assert len(stub_client.responses.calls) == 1
    messages = stub_client.responses.calls[0]["input"]
    assert isinstance(messages, list)
    user_message = messages[1]
    file_parts = [
        part
        for part in user_message["content"]
        if part["type"] in {"input_file", "input_image"}
    ]
    assert file_parts == [
        {"type": "input_file", "file_id": "file-1"},
        {
            "type": "input_image",
            "image_url": "data:image/png;base64,SW1hZ2UgYnl0ZXM=",
        },
<<<<<<< HEAD
        {"type": "input_file", "file_id": "file-2"},
=======
>>>>>>> e45d5e17
    ]

    # The text portions should not include the raw upload bodies.
    text_parts = [part["text"] for part in user_message["content"] if part["type"] == "input_text"]
    combined_text = "\n".join(text_parts)
    assert "Document body 1" not in combined_text
    assert "Image bytes" not in combined_text

    # Temporary files should be cleaned up after the request completes.
    assert stub_client.files.deleted == ["file-1"]

    assert result.csv_text == "col1,col2\nvalue1,value2"


@pytest.mark.anyio
async def test_generate_csv_normalizes_image_url_content(monkeypatch: pytest.MonkeyPatch) -> None:
    service = AIGenerationService(_settings())
    stub_client = _StubClient()
    service._client = stub_client  # type: ignore[attr-defined]

    original_text_message = OpenAIMessageBuilder.text_message

    def _augmented_text_message(*args: object, **kwargs: object):
        message = original_text_message(*args, **kwargs)  # type: ignore[misc]
        if message["role"] == "user":
            message["content"].append(  # type: ignore[index]
                {
                    "type": "input_image",
                    "image_url": "data:image/png;base64,abc123",
                }
            )
            message["content"].append(  # type: ignore[index]
                {
                    "type": "input_image",
                    "image_url": "https://example.com/additional.png",
                }
            )
        return message

    monkeypatch.setattr(OpenAIMessageBuilder, "text_message", _augmented_text_message)

    upload = UploadFile(
        file=io.BytesIO(b"Primary document"),
        filename="요구사항.docx",
        headers=Headers({"content-type": "application/msword"}),
    )

    result = await service.generate_csv(
        project_id="proj-456",
        menu_id="feature-list",
        uploads=[upload],
        metadata=[{"role": "required", "id": "doc-1", "label": "주요 문서"}],
    )

    assert result.csv_text == "col1,col2\nvalue1,value2"

    assert len(stub_client.responses.calls) == 1
    user_message = stub_client.responses.calls[0]["input"][1]
    image_parts = [
        part
        for part in user_message["content"]
        if part["type"] == "input_image"
    ]
    assert {
        "type": "input_image",
        "image_url": "data:image/png;base64,abc123",
    } in image_parts
    assert {
        "type": "input_image",
        "image_url": "https://example.com/additional.png",
    } in image_parts
<|MERGE_RESOLUTION|>--- conflicted
+++ resolved
@@ -104,7 +104,6 @@
         metadata=metadata,
     )
 
-<<<<<<< HEAD
     # Ensure each upload (including the built-in template) was transmitted as a file
     # to OpenAI with the assistants purpose.
     assert [entry["purpose"] for entry in stub_client.files.created] == [
@@ -115,10 +114,6 @@
         "사용자_매뉴얼.docx",
         "GS-B-XX-XXXX 기능리스트 v1.0.xlsx",
     ]
-=======
-    # Ensure each upload was transmitted as a file to OpenAI with the assistants purpose.
-    assert [entry["purpose"] for entry in stub_client.files.created] == ["assistants"]
->>>>>>> e45d5e17
 
     # The response payload should include input_file parts for each uploaded file.
     assert len(stub_client.responses.calls) == 1
@@ -136,10 +131,7 @@
             "type": "input_image",
             "image_url": "data:image/png;base64,SW1hZ2UgYnl0ZXM=",
         },
-<<<<<<< HEAD
         {"type": "input_file", "file_id": "file-2"},
-=======
->>>>>>> e45d5e17
     ]
 
     # The text portions should not include the raw upload bodies.

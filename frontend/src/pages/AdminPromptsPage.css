.admin-prompts {
  display: flex;
  flex-direction: column;
  gap: 24px;
  padding: 16px 0 48px;
}

.admin-prompts--loading,
.admin-prompts--error {
  gap: 32px;
}

.admin-prompts__placeholder {
  padding: 48px;
  border: 1px dashed var(--gray-300, #d1d5db);
  border-radius: 12px;
  text-align: center;
  color: var(--gray-600, #4b5563);
  background-color: var(--gray-50, #f9fafb);
}

.admin-prompts__placeholder--error {
  border-color: var(--rose-300, #fda4af);
  color: var(--rose-700, #be123c);
  background-color: var(--rose-50, #fff1f2);
}

.admin-prompts__layout {
  display: grid;
  grid-template-columns: 240px 1fr;
  gap: 24px;
  align-items: start;
}

.admin-prompts__nav {
  display: flex;
  flex-direction: column;
  gap: 8px;
}

.admin-prompts__nav-item {
  text-align: left;
  border: 1px solid var(--gray-200, #e5e7eb);
  border-radius: 10px;
  background-color: var(--surface, #fff);
  padding: 16px;
  cursor: pointer;
  transition: border-color 120ms ease, box-shadow 120ms ease;
}

.admin-prompts__nav-item:hover,
.admin-prompts__nav-item:focus-visible {
  border-color: var(--primary-400, #60a5fa);
  box-shadow: 0 0 0 3px rgba(96, 165, 250, 0.25);
}

.admin-prompts__nav-item--active {
  border-color: var(--primary-500, #3b82f6);
  box-shadow: 0 0 0 3px rgba(59, 130, 246, 0.35);
}

.admin-prompts__nav-label {
  display: block;
  font-weight: 600;
  color: var(--gray-900, #111827);
}

.admin-prompts__nav-summary {
  margin-top: 4px;
  display: block;
  color: var(--gray-600, #4b5563);
  font-size: 0.875rem;
  line-height: 1.4;
}

.admin-prompts__content {
  display: flex;
  flex-direction: column;
  gap: 24px;
  padding: 24px;
  border: 1px solid var(--gray-200, #e5e7eb);
  border-radius: 16px;
  background-color: var(--surface, #fff);
  box-shadow: 0 8px 24px rgba(15, 23, 42, 0.05);
}

.admin-prompts__title {
  margin: 0;
  font-size: 1.5rem;
  font-weight: 700;
  color: var(--gray-900, #111827);
}

.admin-prompts__summary {
  margin: 0;
  color: var(--gray-600, #4b5563);
}

.admin-prompts__field {
  display: flex;
  flex-direction: column;
  gap: 8px;
}

.admin-prompts__field--half {
  flex: 1 1 50%;
}

.admin-prompts__label {
  font-size: 0.9rem;
  font-weight: 600;
  color: var(--gray-700, #374151);
}

.admin-prompts__input,
.admin-prompts__textarea,
.admin-prompts__select {
  width: 100%;
  padding: 10px 12px;
  border: 1px solid var(--gray-300, #d1d5db);
  border-radius: 8px;
  font-size: 0.95rem;
  color: var(--gray-900, #111827);
  background-color: var(--surface, #fff);
  transition: border-color 120ms ease, box-shadow 120ms ease;
}

.admin-prompts__textarea {
  min-height: 96px;
  resize: vertical;
}

.admin-prompts__input:focus-visible,
.admin-prompts__textarea:focus-visible,
.admin-prompts__select:focus-visible {
  outline: none;
  border-color: var(--primary-500, #3b82f6);
  box-shadow: 0 0 0 3px rgba(59, 130, 246, 0.25);
}

.admin-prompts__group {
  display: flex;
  flex-direction: column;
  gap: 16px;
  padding: 16px;
  border: 1px solid var(--gray-200, #e5e7eb);
  border-radius: 12px;
  background-color: var(--gray-50, #f9fafb);
}

.admin-prompts__group-header {
  display: flex;
  align-items: center;
  justify-content: space-between;
  gap: 12px;
}

.admin-prompts__group-title {
  margin: 0;
  font-size: 1.05rem;
  font-weight: 600;
  color: var(--gray-800, #1f2937);
}

.admin-prompts__secondary {
  padding: 8px 14px;
  border-radius: 8px;
  border: 1px solid var(--primary-500, #3b82f6);
  background: transparent;
  color: var(--primary-600, #2563eb);
  font-weight: 600;
  cursor: pointer;
  transition: background-color 120ms ease, color 120ms ease;
}

.admin-prompts__secondary:hover,
.admin-prompts__secondary:focus-visible {
  background-color: rgba(37, 99, 235, 0.08);
  outline: none;
}

.admin-prompts__list {
  list-style: none;
  margin: 0;
  padding: 0;
  display: flex;
  flex-direction: column;
  gap: 16px;
}

.admin-prompts__list-item {
  display: flex;
  flex-direction: column;
<<<<<<< HEAD
  gap: 12px;
  padding: 16px;
  border-radius: 10px;
  border: 1px solid var(--gray-200, #e5e7eb);
  background-color: var(--surface, #fff);
}

.admin-prompts__list-row {
=======
  gap: 1rem;
  padding: 1.1rem;
  border-radius: 16px;
  background: rgba(255, 255, 255, 0.85);
  border: 1px solid rgba(148, 163, 184, 0.3);
}

.admin-prompts__list-grid {
  display: grid;
  grid-template-columns: repeat(auto-fit, minmax(220px, 1fr));
  gap: clamp(0.85rem, 2vw, 1.25rem);
}

.admin-prompts__list-grid--section {
  grid-template-columns: minmax(220px, 1fr) auto;
  align-items: end;
}

.admin-prompts__list-grid--metadata {
  grid-template-columns: repeat(auto-fit, minmax(160px, 1fr));
}

.admin-prompts__list-grid--builtin {
  grid-template-columns: repeat(auto-fit, minmax(240px, 1fr));
  align-items: end;
}

.admin-prompts__list-footer {
>>>>>>> 83db3c74
  display: flex;
  align-items: center;
  gap: 16px;
  flex-wrap: wrap;
}

<<<<<<< HEAD
.admin-prompts__switch {
=======
.admin-prompts__list-footer--wrap {
  justify-content: flex-start;
  gap: 0.75rem 1.25rem;
}

.admin-prompts__checkbox {
>>>>>>> 83db3c74
  display: inline-flex;
  align-items: center;
  gap: 8px;
  font-size: 0.9rem;
  color: var(--gray-700, #374151);
}

.admin-prompts__switch input[type='checkbox'] {
  width: 18px;
  height: 18px;
<<<<<<< HEAD
=======
  accent-color: #2563eb;
}

.admin-prompts__switch {
  display: inline-flex;
  align-items: center;
  gap: 0.45rem;
  font-size: 0.88rem;
  font-weight: 600;
  color: #0f172a;
}

.admin-prompts__switch input[type='checkbox'] {
  width: 18px;
  height: 18px;
  accent-color: #2563eb;
}

.admin-prompts__notes {
  flex: 1;
  min-width: 220px;
  display: flex;
  flex-direction: column;
  gap: 0.5rem;
>>>>>>> 83db3c74
}

.admin-prompts__field--inline {
  min-width: 180px;
}

.admin-prompts__select {
  width: 100%;
  padding: 0.7rem 0.85rem;
  border-radius: 14px;
  border: 1px solid rgba(148, 163, 184, 0.4);
  background: rgba(248, 250, 252, 0.85);
  font-size: 0.95rem;
  color: #0f172a;
}

.admin-prompts__select:focus-visible {
  outline: none;
  border-color: rgba(59, 130, 246, 0.6);
  box-shadow: 0 0 0 3px rgba(59, 130, 246, 0.2);
  background: rgba(255, 255, 255, 0.98);
}

.admin-prompts__help {
  margin: 0;
  font-size: 0.84rem;
  line-height: 1.6;
  color: #64748b;
}

.admin-prompts__preview {
  border-radius: 16px;
  border: 1px solid rgba(148, 163, 184, 0.35);
  background: rgba(15, 23, 42, 0.03);
  padding: 1.25rem;
  max-height: 320px;
  overflow: auto;
}

.admin-prompts__preview pre {
  margin: 0;
  font-family: 'Fira Code', 'Pretendard', monospace;
  font-size: 0.88rem;
  line-height: 1.55;
  color: #1e293b;
  white-space: pre-wrap;
  word-break: break-word;
}

.admin-prompts__grid--metrics {
  grid-template-columns: repeat(auto-fit, minmax(180px, 1fr));
}

.admin-prompts__remove {
  align-self: flex-end;
  padding: 6px 12px;
  border-radius: 6px;
  border: none;
  background-color: var(--rose-500, #f43f5e);
  color: #fff;
  cursor: pointer;
  font-weight: 600;
}

.admin-prompts__remove:hover,
.admin-prompts__remove:focus-visible {
  background-color: var(--rose-600, #e11d48);
  outline: none;
}

.admin-prompts__empty {
  margin: 0;
  font-size: 0.95rem;
  color: var(--gray-600, #4b5563);
}

.admin-prompts__toggles {
  display: flex;
  gap: 16px;
  flex-wrap: wrap;
}

.admin-prompts__model-grid {
  display: grid;
  grid-template-columns: repeat(auto-fit, minmax(160px, 1fr));
  gap: 12px;
}

.admin-prompts__model-field {
  display: flex;
  flex-direction: column;
  gap: 6px;
  font-size: 0.9rem;
  color: var(--gray-700, #374151);
}

.admin-prompts__model-field input[type='number'] {
  padding: 8px 10px;
  border-radius: 8px;
  border: 1px solid var(--gray-300, #d1d5db);
}

.admin-prompts__preview {
  padding: 16px;
  border-radius: 10px;
  border: 1px solid var(--gray-200, #e5e7eb);
  background-color: var(--surface, #fff);
  font-family: 'Fira Code', 'SFMono-Regular', Menlo, Monaco, Consolas, 'Liberation Mono', 'Courier New', monospace;
  font-size: 0.9rem;
  color: var(--gray-800, #1f2937);
  overflow-x: auto;
}

.admin-prompts__status {
  padding: 12px 16px;
  border-radius: 10px;
  font-weight: 600;
}

.admin-prompts__status--success {
  background-color: rgba(16, 185, 129, 0.12);
  color: #047857;
}

.admin-prompts__status--error {
  background-color: rgba(239, 68, 68, 0.12);
  color: #b91c1c;
}

.admin-prompts__actions {
  display: flex;
  gap: 12px;
  flex-wrap: wrap;
}

.admin-prompts__primary {
  padding: 10px 18px;
  border-radius: 8px;
  border: none;
  background-color: var(--primary-600, #2563eb);
  color: #fff;
  font-weight: 600;
  cursor: pointer;
}

.admin-prompts__primary:disabled {
  opacity: 0.6;
  cursor: not-allowed;
}

.admin-prompts__primary:hover:not(:disabled),
.admin-prompts__primary:focus-visible:not(:disabled) {
  background-color: var(--primary-700, #1d4ed8);
  outline: none;
}

@media (max-width: 960px) {
  .admin-prompts__layout {
    grid-template-columns: 1fr;
  }

<<<<<<< HEAD
  .admin-prompts__content {
    padding: 20px;
=======
  .admin-prompts__list-grid--section,
  .admin-prompts__list-grid--builtin {
    grid-template-columns: 1fr;
  }

  .admin-prompts__list-footer {
    flex-direction: column;
    align-items: stretch;
  }

  .admin-prompts__notes {
    width: 100%;
>>>>>>> 83db3c74
  }
}<|MERGE_RESOLUTION|>--- conflicted
+++ resolved
@@ -191,7 +191,6 @@
 .admin-prompts__list-item {
   display: flex;
   flex-direction: column;
-<<<<<<< HEAD
   gap: 12px;
   padding: 16px;
   border-radius: 10px;
@@ -200,52 +199,13 @@
 }
 
 .admin-prompts__list-row {
-=======
-  gap: 1rem;
-  padding: 1.1rem;
-  border-radius: 16px;
-  background: rgba(255, 255, 255, 0.85);
-  border: 1px solid rgba(148, 163, 184, 0.3);
-}
-
-.admin-prompts__list-grid {
-  display: grid;
-  grid-template-columns: repeat(auto-fit, minmax(220px, 1fr));
-  gap: clamp(0.85rem, 2vw, 1.25rem);
-}
-
-.admin-prompts__list-grid--section {
-  grid-template-columns: minmax(220px, 1fr) auto;
-  align-items: end;
-}
-
-.admin-prompts__list-grid--metadata {
-  grid-template-columns: repeat(auto-fit, minmax(160px, 1fr));
-}
-
-.admin-prompts__list-grid--builtin {
-  grid-template-columns: repeat(auto-fit, minmax(240px, 1fr));
-  align-items: end;
-}
-
-.admin-prompts__list-footer {
->>>>>>> 83db3c74
   display: flex;
   align-items: center;
   gap: 16px;
   flex-wrap: wrap;
 }
 
-<<<<<<< HEAD
 .admin-prompts__switch {
-=======
-.admin-prompts__list-footer--wrap {
-  justify-content: flex-start;
-  gap: 0.75rem 1.25rem;
-}
-
-.admin-prompts__checkbox {
->>>>>>> 83db3c74
   display: inline-flex;
   align-items: center;
   gap: 8px;
@@ -256,33 +216,6 @@
 .admin-prompts__switch input[type='checkbox'] {
   width: 18px;
   height: 18px;
-<<<<<<< HEAD
-=======
-  accent-color: #2563eb;
-}
-
-.admin-prompts__switch {
-  display: inline-flex;
-  align-items: center;
-  gap: 0.45rem;
-  font-size: 0.88rem;
-  font-weight: 600;
-  color: #0f172a;
-}
-
-.admin-prompts__switch input[type='checkbox'] {
-  width: 18px;
-  height: 18px;
-  accent-color: #2563eb;
-}
-
-.admin-prompts__notes {
-  flex: 1;
-  min-width: 220px;
-  display: flex;
-  flex-direction: column;
-  gap: 0.5rem;
->>>>>>> 83db3c74
 }
 
 .admin-prompts__field--inline {
@@ -444,22 +377,7 @@
     grid-template-columns: 1fr;
   }
 
-<<<<<<< HEAD
   .admin-prompts__content {
     padding: 20px;
-=======
-  .admin-prompts__list-grid--section,
-  .admin-prompts__list-grid--builtin {
-    grid-template-columns: 1fr;
-  }
-
-  .admin-prompts__list-footer {
-    flex-direction: column;
-    align-items: stretch;
-  }
-
-  .admin-prompts__notes {
-    width: 100%;
->>>>>>> 83db3c74
   }
 }
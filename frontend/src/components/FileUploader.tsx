import { useEffect, useMemo, useState } from 'react'
import type { ChangeEvent, DragEvent } from 'react'

import {
  ALL_FILE_TYPES,
  FILE_TYPE_OPTIONS,
  type FileType,
} from './fileUploaderTypes'

interface FileUploaderProps {
  allowedTypes: FileType[]
  files: File[]
  onChange: (files: File[]) => void
  disabled?: boolean
<<<<<<< HEAD
  multiple?: boolean
=======
  maxFiles?: number
  variant?: 'list' | 'grid'
>>>>>>> d5156ca1
  hideDropzoneWhenFilled?: boolean
}

function formatBytes(bytes: number): string {
  if (!Number.isFinite(bytes) || bytes <= 0) {
    return '0 B'
  }

  const units = ['B', 'KB', 'MB', 'GB']
  const exponent = Math.min(Math.floor(Math.log(bytes) / Math.log(1024)), units.length - 1)
  const value = bytes / 1024 ** exponent
  return `${value.toFixed(value >= 10 || exponent === 0 ? 0 : 1)} ${units[exponent]}`
}

function createFileKey(file: File) {
  return `${file.name}-${file.size}-${file.lastModified}`
}

<<<<<<< HEAD
const IMAGE_FILE_PATTERN = /\.(png|jpe?g|gif|webp|bmp|heic|heif)$/i

function isImageFile(file: File) {
=======
function isPreviewableImage(file: File): boolean {
>>>>>>> d5156ca1
  if (file.type.startsWith('image/')) {
    return true
  }

<<<<<<< HEAD
  return IMAGE_FILE_PATTERN.test(file.name)
=======
  const extension = file.name.split('.').pop()?.toLowerCase() ?? ''
  return ['jpg', 'jpeg', 'png', 'gif', 'webp', 'bmp', 'heic', 'heif'].includes(extension)
>>>>>>> d5156ca1
}

export function FileUploader({
  allowedTypes,
  files,
  onChange,
  disabled = false,
<<<<<<< HEAD
  multiple = true,
=======
  maxFiles,
  variant = 'list',
>>>>>>> d5156ca1
  hideDropzoneWhenFilled = false,
}: FileUploaderProps) {
  const [isDragging, setIsDragging] = useState(false)
  const [error, setError] = useState<string | null>(null)

  const activeTypes = allowedTypes.length > 0 ? allowedTypes : ALL_FILE_TYPES

  const maxFileCount =
    Number.isFinite(maxFiles) && maxFiles !== undefined ? Math.max(0, Math.floor(maxFiles)) : undefined
  const shouldHideForFilled =
    hideDropzoneWhenFilled && (maxFileCount !== undefined ? files.length >= maxFileCount : files.length > 0)
  const atCapacity = maxFileCount !== undefined && files.length >= maxFileCount
  const dropzoneDisabled = disabled || atCapacity || shouldHideForFilled
  const shouldRenderDropzone = !atCapacity && !shouldHideForFilled
  const isGridVariant = variant === 'grid'

  const acceptValue = useMemo(() => {
    return activeTypes.flatMap((type) => FILE_TYPE_OPTIONS[type].accept).join(',')
  }, [activeTypes])

  const allowedLabels = useMemo(() => {
    return activeTypes.map((type) => FILE_TYPE_OPTIONS[type].label).join(', ')
  }, [activeTypes])

  const previewItems = useMemo(() => {
    return files.map((file) => ({
      key: createFileKey(file),
      url: isPreviewableImage(file) ? URL.createObjectURL(file) : null,
    }))
  }, [files])

  const previewMap = useMemo(() => {
    const map = new Map<string, string>()
    previewItems.forEach((item) => {
      if (item.url) {
        map.set(item.key, item.url)
      }
    })
    return map
  }, [previewItems])

  useEffect(() => {
    return () => {
      previewItems.forEach((item) => {
        if (item.url) {
          URL.revokeObjectURL(item.url)
        }
      })
    }
  }, [previewItems])

  const handleDragOver = (event: DragEvent<HTMLLabelElement>) => {
    if (dropzoneDisabled) {
      return
    }

    event.preventDefault()
    if (!isDragging) {
      setIsDragging(true)
    }
  }

  const handleDragLeave = (event: DragEvent<HTMLLabelElement>) => {
    if (dropzoneDisabled) {
      return
    }

    event.preventDefault()
    if (isDragging) {
      setIsDragging(false)
    }
  }

  const addFiles = (incoming: File[]) => {
    if (disabled) {
      return
    }

    if (atCapacity) {
      setError('업로드 가능한 파일 수를 모두 채웠습니다.')
      return
    }

    if (incoming.length === 0) {
      return
    }

    const normalizedIncoming = multiple ? incoming : incoming.slice(0, 1)

    const allowed: File[] = []
    const rejected: string[] = []
<<<<<<< HEAD
    const existingKeys = multiple ? new Set(files.map(createFileKey)) : null

    normalizedIncoming.forEach((file) => {
=======
    const existingKeys = new Set(files.map(createFileKey))
    let remaining = maxFileCount !== undefined ? maxFileCount - files.length : Number.POSITIVE_INFINITY

    incoming.forEach((file) => {
      if (remaining <= 0) {
        return
      }

>>>>>>> d5156ca1
      const extension = file.name.split('.').pop()?.toLowerCase() ?? ''
      const matchesType = activeTypes.some((type) => {
        const info = FILE_TYPE_OPTIONS[type]
        return info.extensions.includes(extension) || info.accept.includes(file.type)
      })

      if (!matchesType) {
        rejected.push(file.name)
        return
      }

      if (existingKeys) {
        const key = createFileKey(file)
        if (existingKeys.has(key)) {
          return
        }

        existingKeys.add(key)
      }

      allowed.push(file)
      remaining -= 1
    })

    if (rejected.length > 0) {
      setError(`허용되지 않은 형식입니다: ${rejected.join(', ')}`)
    } else {
      setError(null)
    }

    if (allowed.length > 0) {
      if (multiple) {
        onChange([...files, ...allowed])
      } else {
        onChange([allowed[allowed.length - 1]])
      }
    }
  }

  const handleDrop = (event: DragEvent<HTMLLabelElement>) => {
    if (dropzoneDisabled) {
      return
    }

    event.preventDefault()
    setIsDragging(false)
    const droppedFiles = Array.from(event.dataTransfer?.files ?? [])
    addFiles(droppedFiles)
  }

  const handleInputChange = (event: ChangeEvent<HTMLInputElement>) => {
    if (dropzoneDisabled) {
      event.target.value = ''
      return
    }

    const selected = Array.from(event.target.files ?? [])
    addFiles(selected)
    event.target.value = ''
  }

  const handleRemove = (index: number) => {
    if (disabled) {
      return
    }

<<<<<<< HEAD
    if (multiple) {
      const nextFiles = files.filter((_, currentIndex) => currentIndex !== index)
      onChange(nextFiles)
    } else {
      onChange([])
    }
  }

  const shouldUseCompactLayout = useMemo(() => {
    return multiple && files.length > 0 && files.every((file) => isImageFile(file))
  }, [files, multiple])

  const shouldRenderCompactPreview = shouldUseCompactLayout && hideDropzoneWhenFilled

  const shouldShowDropzone =
    !hideDropzoneWhenFilled || files.length === 0 || shouldRenderCompactPreview

  const imagePreviewMap = useMemo(() => {
    const canCreateObjectUrl =
      typeof URL !== 'undefined' && typeof URL.createObjectURL === 'function'

    if (!shouldUseCompactLayout || !canCreateObjectUrl) {
      return new Map<string, string>()
    }

    const previews = new Map<string, string>()
    files.forEach((file) => {
      const key = createFileKey(file)
      previews.set(key, URL.createObjectURL(file))
    })
    return previews
  }, [files, shouldUseCompactLayout])

  useEffect(() => {
    return () => {
      imagePreviewMap.forEach((url) => {
        URL.revokeObjectURL(url)
      })
    }
  }, [imagePreviewMap])

  return (
    <div className="file-uploader">
      {shouldShowDropzone && (
        <label
          className={`file-uploader__dropzone${
            isDragging ? ' file-uploader__dropzone--active' : ''
          }${disabled ? ' file-uploader__dropzone--disabled' : ''}${
            shouldRenderCompactPreview && files.length > 0
              ? ' file-uploader__dropzone--preview'
              : ''
          }`}
          onDragOver={handleDragOver}
          onDragLeave={handleDragLeave}
          onDrop={handleDrop}
        >
          <input
            type="file"
            className="file-uploader__input"
            accept={acceptValue}
            multiple={multiple}
            onChange={handleInputChange}
            disabled={disabled}
          />
          {shouldRenderCompactPreview && files.length > 0 ? (
            <>
              <div className="file-uploader__preview-grid" aria-live="polite">
                {files.map((file, index) => {
                  const key = createFileKey(file)
                  const previewUrl = imagePreviewMap.get(key)

                  return (
                    <div key={key} className="file-uploader__preview-item">
                      {previewUrl ? (
                        <img src={previewUrl} alt="" />
                      ) : (
                        <span className="file-uploader__preview-fallback">이미지</span>
                      )}
                      <button
                        type="button"
                        className="file-uploader__preview-remove"
                        onClick={(event) => {
                          event.preventDefault()
                          event.stopPropagation()
                          handleRemove(index)
                        }}
                        aria-label={`${file.name} 삭제`}
                        disabled={disabled}
                      >
                        삭제
                      </button>
                    </div>
                  )
                })}
              </div>
              <div className="file-uploader__preview-helper" aria-hidden="true">
                이미지를 클릭해서 추가하거나 드래그 앤 드롭하세요.
              </div>
            </>
          ) : (
            <>
              <div className="file-uploader__prompt">
                <strong>파일을 드래그 앤 드롭</strong>하거나 클릭해서 선택하세요.
              </div>
              <div className="file-uploader__help">허용된 형식: {allowedLabels}</div>
            </>
          )}
        </label>
      )}

      {error && <p className="file-uploader__error" role="alert">{error}</p>}

      {files.length > 0 && !shouldRenderCompactPreview && (
        <ul
          className={`file-uploader__files${
            shouldUseCompactLayout ? ' file-uploader__files--grid' : ''
          }`}
        >
          {files.map((file, index) => {
            const key = createFileKey(file)
            const previewUrl = shouldUseCompactLayout ? imagePreviewMap.get(key) : null

            if (shouldUseCompactLayout) {
              return (
                <li key={key} className="file-uploader__file file-uploader__file--grid">
                  {previewUrl ? (
                    <div className="file-uploader__thumbnail" aria-hidden="true">
                      <img src={previewUrl} alt="" />
                    </div>
                  ) : (
                    <div className="file-uploader__thumbnail file-uploader__thumbnail--placeholder">
                      <span className="file-uploader__thumbnail-label">이미지</span>
                    </div>
                  )}
                  <div className="file-uploader__file-details">
=======
    const nextFiles = files.filter((_, currentIndex) => currentIndex !== index)
    onChange(nextFiles)
    setError(null)
  }

  const dropzone = shouldRenderDropzone ? (
    <label
      className={`file-uploader__dropzone${
        isDragging ? ' file-uploader__dropzone--active' : ''
      }${dropzoneDisabled ? ' file-uploader__dropzone--disabled' : ''}${
        isGridVariant ? ' file-uploader__dropzone--grid' : ''
      }`}
      onDragOver={handleDragOver}
      onDragLeave={handleDragLeave}
      onDrop={handleDrop}
    >
      <input
        type="file"
        className="file-uploader__input"
        accept={acceptValue}
        multiple={maxFileCount === undefined || maxFileCount > 1}
        onChange={handleInputChange}
        disabled={dropzoneDisabled}
      />
      {isGridVariant ? (
        <div className="file-uploader__dropzone-grid">
          <span aria-hidden="true" className="file-uploader__dropzone-icon">
            +
          </span>
          <span className="file-uploader__dropzone-text">이미지를 추가하세요</span>
          <span className="file-uploader__dropzone-subtext">허용된 형식: {allowedLabels}</span>
          {maxFileCount !== undefined && (
            <span className="file-uploader__dropzone-counter">
              {files.length}/{maxFileCount}
            </span>
          )}
        </div>
      ) : (
        <>
          <div className="file-uploader__prompt">
            <strong>파일을 드래그 앤 드롭</strong>하거나 클릭해서 선택하세요.
          </div>
          <div className="file-uploader__help">허용된 형식: {allowedLabels}</div>
        </>
      )}
    </label>
  ) : null

  return (
    <div className={`file-uploader${isGridVariant ? ' file-uploader--grid' : ''}`}>
      {isGridVariant ? (
        <div className="file-uploader__grid">
          {files.map((file, index) => {
            const key = createFileKey(file)
            const previewUrl = previewMap.get(key)
            return (
              <div key={key} className="file-uploader__grid-item">
                {previewUrl ? (
                  <img src={previewUrl} alt="업로드된 이미지 미리보기" className="file-uploader__grid-preview" />
                ) : (
                  <div className="file-uploader__grid-fallback">
                    <span className="file-uploader__grid-fallback-icon" aria-hidden="true">
                      📄
                    </span>
                    <span className="file-uploader__grid-fallback-label">{formatBytes(file.size)}</span>
                  </div>
                )}
                <span className="file-uploader__grid-name" title={file.name}>
                  {file.name}
                </span>
                <button
                  type="button"
                  className="file-uploader__grid-remove"
                  onClick={() => handleRemove(index)}
                  aria-label={`${file.name} 삭제`}
                  disabled={disabled}
                >
                  삭제
                </button>
              </div>
            )
          })}
          {dropzone}
        </div>
      ) : (
        <>
          {dropzone}
          {error && <p className="file-uploader__error" role="alert">{error}</p>}
          {files.length > 0 && (
            <ul className="file-uploader__files">
              {files.map((file, index) => (
                <li key={createFileKey(file)} className="file-uploader__file">
                  <div>
>>>>>>> d5156ca1
                    <span className="file-uploader__file-name">{file.name}</span>
                    <span className="file-uploader__file-size">{formatBytes(file.size)}</span>
                  </div>
                  <button
                    type="button"
<<<<<<< HEAD
                    className="file-uploader__remove file-uploader__remove--block"
=======
                    className="file-uploader__remove"
>>>>>>> d5156ca1
                    onClick={() => handleRemove(index)}
                    aria-label={`${file.name} 삭제`}
                    disabled={disabled}
                  >
                    삭제
                  </button>
                </li>
<<<<<<< HEAD
              )
            }

            return (
              <li key={key} className="file-uploader__file">
                <div>
                  <span className="file-uploader__file-name">{file.name}</span>
                  <span className="file-uploader__file-size">{formatBytes(file.size)}</span>
                </div>
                <button
                  type="button"
                  className="file-uploader__remove"
                  onClick={() => handleRemove(index)}
                  aria-label={`${file.name} 삭제`}
                  disabled={disabled}
                >
                  삭제
                </button>
              </li>
            )
          })}
        </ul>
=======
              ))}
            </ul>
          )}
        </>
      )}
      {isGridVariant && error && <p className="file-uploader__error" role="alert">{error}</p>}
      {isGridVariant && !shouldRenderDropzone && maxFileCount !== undefined && (
        <p className="file-uploader__grid-helper">최대 {maxFileCount}개의 이미지를 업로드할 수 있습니다.</p>
      )}
      {isGridVariant && shouldRenderDropzone && (
        <p className="file-uploader__grid-helper">허용된 형식: {allowedLabels}</p>
>>>>>>> d5156ca1
      )}
    </div>
  )
}<|MERGE_RESOLUTION|>--- conflicted
+++ resolved
@@ -12,12 +12,7 @@
   files: File[]
   onChange: (files: File[]) => void
   disabled?: boolean
-<<<<<<< HEAD
   multiple?: boolean
-=======
-  maxFiles?: number
-  variant?: 'list' | 'grid'
->>>>>>> d5156ca1
   hideDropzoneWhenFilled?: boolean
 }
 
@@ -36,23 +31,14 @@
   return `${file.name}-${file.size}-${file.lastModified}`
 }
 
-<<<<<<< HEAD
 const IMAGE_FILE_PATTERN = /\.(png|jpe?g|gif|webp|bmp|heic|heif)$/i
 
 function isImageFile(file: File) {
-=======
-function isPreviewableImage(file: File): boolean {
->>>>>>> d5156ca1
   if (file.type.startsWith('image/')) {
     return true
   }
 
-<<<<<<< HEAD
   return IMAGE_FILE_PATTERN.test(file.name)
-=======
-  const extension = file.name.split('.').pop()?.toLowerCase() ?? ''
-  return ['jpg', 'jpeg', 'png', 'gif', 'webp', 'bmp', 'heic', 'heif'].includes(extension)
->>>>>>> d5156ca1
 }
 
 export function FileUploader({
@@ -60,12 +46,7 @@
   files,
   onChange,
   disabled = false,
-<<<<<<< HEAD
   multiple = true,
-=======
-  maxFiles,
-  variant = 'list',
->>>>>>> d5156ca1
   hideDropzoneWhenFilled = false,
 }: FileUploaderProps) {
   const [isDragging, setIsDragging] = useState(false)
@@ -157,20 +138,9 @@
 
     const allowed: File[] = []
     const rejected: string[] = []
-<<<<<<< HEAD
     const existingKeys = multiple ? new Set(files.map(createFileKey)) : null
 
     normalizedIncoming.forEach((file) => {
-=======
-    const existingKeys = new Set(files.map(createFileKey))
-    let remaining = maxFileCount !== undefined ? maxFileCount - files.length : Number.POSITIVE_INFINITY
-
-    incoming.forEach((file) => {
-      if (remaining <= 0) {
-        return
-      }
-
->>>>>>> d5156ca1
       const extension = file.name.split('.').pop()?.toLowerCase() ?? ''
       const matchesType = activeTypes.some((type) => {
         const info = FILE_TYPE_OPTIONS[type]
@@ -237,7 +207,6 @@
       return
     }
 
-<<<<<<< HEAD
     if (multiple) {
       const nextFiles = files.filter((_, currentIndex) => currentIndex !== index)
       onChange(nextFiles)
@@ -373,111 +342,12 @@
                     </div>
                   )}
                   <div className="file-uploader__file-details">
-=======
-    const nextFiles = files.filter((_, currentIndex) => currentIndex !== index)
-    onChange(nextFiles)
-    setError(null)
-  }
-
-  const dropzone = shouldRenderDropzone ? (
-    <label
-      className={`file-uploader__dropzone${
-        isDragging ? ' file-uploader__dropzone--active' : ''
-      }${dropzoneDisabled ? ' file-uploader__dropzone--disabled' : ''}${
-        isGridVariant ? ' file-uploader__dropzone--grid' : ''
-      }`}
-      onDragOver={handleDragOver}
-      onDragLeave={handleDragLeave}
-      onDrop={handleDrop}
-    >
-      <input
-        type="file"
-        className="file-uploader__input"
-        accept={acceptValue}
-        multiple={maxFileCount === undefined || maxFileCount > 1}
-        onChange={handleInputChange}
-        disabled={dropzoneDisabled}
-      />
-      {isGridVariant ? (
-        <div className="file-uploader__dropzone-grid">
-          <span aria-hidden="true" className="file-uploader__dropzone-icon">
-            +
-          </span>
-          <span className="file-uploader__dropzone-text">이미지를 추가하세요</span>
-          <span className="file-uploader__dropzone-subtext">허용된 형식: {allowedLabels}</span>
-          {maxFileCount !== undefined && (
-            <span className="file-uploader__dropzone-counter">
-              {files.length}/{maxFileCount}
-            </span>
-          )}
-        </div>
-      ) : (
-        <>
-          <div className="file-uploader__prompt">
-            <strong>파일을 드래그 앤 드롭</strong>하거나 클릭해서 선택하세요.
-          </div>
-          <div className="file-uploader__help">허용된 형식: {allowedLabels}</div>
-        </>
-      )}
-    </label>
-  ) : null
-
-  return (
-    <div className={`file-uploader${isGridVariant ? ' file-uploader--grid' : ''}`}>
-      {isGridVariant ? (
-        <div className="file-uploader__grid">
-          {files.map((file, index) => {
-            const key = createFileKey(file)
-            const previewUrl = previewMap.get(key)
-            return (
-              <div key={key} className="file-uploader__grid-item">
-                {previewUrl ? (
-                  <img src={previewUrl} alt="업로드된 이미지 미리보기" className="file-uploader__grid-preview" />
-                ) : (
-                  <div className="file-uploader__grid-fallback">
-                    <span className="file-uploader__grid-fallback-icon" aria-hidden="true">
-                      📄
-                    </span>
-                    <span className="file-uploader__grid-fallback-label">{formatBytes(file.size)}</span>
-                  </div>
-                )}
-                <span className="file-uploader__grid-name" title={file.name}>
-                  {file.name}
-                </span>
-                <button
-                  type="button"
-                  className="file-uploader__grid-remove"
-                  onClick={() => handleRemove(index)}
-                  aria-label={`${file.name} 삭제`}
-                  disabled={disabled}
-                >
-                  삭제
-                </button>
-              </div>
-            )
-          })}
-          {dropzone}
-        </div>
-      ) : (
-        <>
-          {dropzone}
-          {error && <p className="file-uploader__error" role="alert">{error}</p>}
-          {files.length > 0 && (
-            <ul className="file-uploader__files">
-              {files.map((file, index) => (
-                <li key={createFileKey(file)} className="file-uploader__file">
-                  <div>
->>>>>>> d5156ca1
                     <span className="file-uploader__file-name">{file.name}</span>
                     <span className="file-uploader__file-size">{formatBytes(file.size)}</span>
                   </div>
                   <button
                     type="button"
-<<<<<<< HEAD
                     className="file-uploader__remove file-uploader__remove--block"
-=======
-                    className="file-uploader__remove"
->>>>>>> d5156ca1
                     onClick={() => handleRemove(index)}
                     aria-label={`${file.name} 삭제`}
                     disabled={disabled}
@@ -485,7 +355,6 @@
                     삭제
                   </button>
                 </li>
-<<<<<<< HEAD
               )
             }
 
@@ -508,19 +377,6 @@
             )
           })}
         </ul>
-=======
-              ))}
-            </ul>
-          )}
-        </>
-      )}
-      {isGridVariant && error && <p className="file-uploader__error" role="alert">{error}</p>}
-      {isGridVariant && !shouldRenderDropzone && maxFileCount !== undefined && (
-        <p className="file-uploader__grid-helper">최대 {maxFileCount}개의 이미지를 업로드할 수 있습니다.</p>
-      )}
-      {isGridVariant && shouldRenderDropzone && (
-        <p className="file-uploader__grid-helper">허용된 형식: {allowedLabels}</p>
->>>>>>> d5156ca1
       )}
     </div>
   )

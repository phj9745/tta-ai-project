import { useCallback, useEffect, useMemo, useState } from 'react'

import {
  ATTACHMENT_ACCEPT,
  DEFECT_REPORT_COLUMNS,
  type AttachmentMap,
  type AsyncStatus,
  type ConversationMessage,
  type DefectEntry,
  type DefectReportTableRow,
  type FinalizedDefectRow,
  type SelectedCell,
} from './types'
import {
  buildAttachmentFileName,
  buildRowsFromJsonTable,
  createFileKey,
} from './utils'
import {
  buildPromptResourcesPayload,
  type PromptResourcesConfig,
} from './promptResources'
import { normalizeDefectRows } from './normalizers'

type FormalizeOptions = {
  backendUrl: string
  projectId: string
}

export function useFormalizeDefects({ backendUrl, projectId }: FormalizeOptions) {
  const [featureFiles, setFeatureFiles] = useState<File[]>([])
  const [sourceFiles, setSourceFiles] = useState<File[]>([])
  const [status, setStatus] = useState<AsyncStatus>('idle')
  const [error, setError] = useState<string | null>(null)
  const [defects, setDefects] = useState<DefectEntry[]>([])

  const changeFeature = useCallback((files: File[]) => {
    setFeatureFiles(files.slice(0, 1))
    setStatus('idle')
    setError(null)
  }, [])

  const changeSource = useCallback((files: File[]) => {
    setSourceFiles(files.slice(0, 1))
    setStatus('idle')
    setError(null)
  }, [])

  const updatePolished = useCallback((index: number, value: string) => {
    setDefects((prev) => prev.map((item) => (item.index === index ? { ...item, polishedText: value } : item)))
  }, [])

  const formalize = useCallback(async () => {
    if (featureFiles.length === 0 && sourceFiles.length === 0) {
      setStatus('error')
      setError('기능리스트 파일과 TXT 파일을 모두 업로드해 주세요.')
      return false
    }

    if (featureFiles.length === 0) {
      setStatus('error')
      setError('기능리스트 파일을 업로드해 주세요.')
      return false
    }

    if (sourceFiles.length === 0) {
      setStatus('error')
      setError('TXT 파일을 업로드해 주세요.')
      return false
    }

    const formData = new FormData()
    formData.append('featureList', featureFiles[0])
    formData.append('defectNotes', sourceFiles[0])

    setStatus('loading')
    setError(null)

    try {
      const response = await fetch(
        `${backendUrl}/drive/projects/${encodeURIComponent(projectId)}/defect-report/formalize`,
        {
          method: 'POST',
          body: formData,
        },
      )

      if (!response.ok) {
        const payload = await response.json().catch(() => null)
        const detail =
          payload && typeof payload.detail === 'string'
            ? payload.detail
            : '결함 문장을 정제하는 중 오류가 발생했습니다.'
        setStatus('error')
        setError(detail)
        return false
      }

      const payload = (await response.json()) as {
        defects?: Array<{ index: number; originalText: string; polishedText: string }>
      }
      const items = Array.isArray(payload?.defects) ? payload.defects : []

      if (items.length === 0) {
        setStatus('error')
        setError('결함 문장을 찾을 수 없습니다. TXT 파일의 형식을 확인해 주세요.')
        return false
      }

      const sorted = [...items]
        .filter((item) => typeof item.index === 'number' && typeof item.polishedText === 'string')
        .sort((a, b) => a.index - b.index)
        .map((item) => ({
          index: item.index,
          originalText: item.originalText ?? '',
          polishedText: item.polishedText,
        }))

      setDefects(sorted)
      setStatus('success')
      return true
    } catch (error) {
      console.error('Failed to formalize defects', error)
      setStatus('error')
      setError('결함 문장을 정제하는 중 예기치 않은 오류가 발생했습니다.')
      return false
    }
  }, [backendUrl, projectId, featureFiles, sourceFiles])

  const reset = useCallback(() => {
    setFeatureFiles([])
    setSourceFiles([])
    setStatus('idle')
    setError(null)
    setDefects([])
  }, [])

  return {
    featureFiles,
    sourceFiles,
    defects,
    formalizeStatus: status,
    formalizeError: error,
    changeFeature,
    changeSource,
    formalize,
    updatePolished,
    reset,
  }
}

export function useDefectAttachments() {
  const [attachments, setAttachments] = useState<AttachmentMap>({})

  const addAttachments = useCallback((index: number, files: FileList | File[]) => {
    const list = Array.from(files)
    if (list.length === 0) {
      return
    }

    const filtered = list.filter((file) => {
      if (file.type && ATTACHMENT_ACCEPT.has(file.type.toLowerCase())) {
        return true
      }
      const ext = file.name.split('.').pop()?.toLowerCase()
      return ext === 'png' || ext === 'jpg' || ext === 'jpeg'
    })

    if (filtered.length === 0) {
      return
    }

    setAttachments((prev) => {
      const existing = prev[index] ?? []
      const existingKeys = new Set(existing.map(createFileKey))
      const next = [...existing]
      filtered.forEach((file) => {
        const key = createFileKey(file)
        if (!existingKeys.has(key)) {
          next.push(file)
          existingKeys.add(key)
        }
      })
      return { ...prev, [index]: next }
    })
  }, [])

  const removeAttachment = useCallback((index: number, target: File) => {
    setAttachments((prev) => {
      const existing = prev[index]
      if (!existing) {
        return prev
      }
      const next = existing.filter((file) => file !== target)
      if (next.length === 0) {
        const { [index]: _, ...rest } = prev
        return rest
      }
      return { ...prev, [index]: next }
    })
  }, [])

  const reset = useCallback(() => {
    setAttachments({})
  }, [])

  const hasAttachments = useMemo(() => Object.keys(attachments).length > 0, [attachments])

  return {
    attachments,
    addAttachments,
    removeAttachment,
    reset,
    hasAttachments,
  }
}

type DownloadOptions = {
  backendUrl: string
  projectId: string
  promptResources?: PromptResourcesConfig | null
}

export function useDefectDownload({ backendUrl, projectId, promptResources }: DownloadOptions) {
  const [tableRows, setTableRows] = useState<DefectReportTableRow[]>([])
  const [isTableDirty, setIsTableDirty] = useState(false)
  const [generateStatus, setGenerateStatus] = useState<AsyncStatus>('idle')
  const [generateError, setGenerateError] = useState<string | null>(null)
  const [downloadStatus, setDownloadStatus] = useState<AsyncStatus>('idle')
  const [downloadError, setDownloadError] = useState<string | null>(null)
  const [downloadUrl, setDownloadUrl] = useState<string | null>(null)
  const [downloadName, setDownloadName] = useState<string | null>(null)
  const [selectedCell, setSelectedCell] = useState<SelectedCell | null>(null)
  const [rewriteMessages, setRewriteMessages] = useState<ConversationMessage[]>([])
  const [rewriteStatus, setRewriteStatus] = useState<AsyncStatus>('idle')
  const [rewriteError, setRewriteError] = useState<string | null>(null)
  const [rewriteInput, setRewriteInput] = useState('')

  useEffect(() => {
    return () => {
      if (downloadUrl) {
        URL.revokeObjectURL(downloadUrl)
      }
    }
  }, [downloadUrl])

  const applyCellUpdate = useCallback(
    (rowIndex: number, columnKey: string, value: string) => {
      setTableRows((prev) => {
        const target = prev[rowIndex]
        if (!target) {
          return prev
        }
        const next = [...prev]
        next[rowIndex] = {
          ...target,
          cells: {
            ...target.cells,
            [columnKey]: value,
          },
        }
        return next
      })
      setIsTableDirty(true)
      setDownloadStatus('idle')
      setDownloadError(null)
      if (downloadUrl) {
        URL.revokeObjectURL(downloadUrl)
        setDownloadUrl(null)
      }
    },
    [downloadUrl],
  )

  const selectCell = useCallback((rowIndex: number, columnKey: string) => {
    setSelectedCell({ rowIndex, columnKey })
    setRewriteMessages([])
    setRewriteStatus('idle')
    setRewriteError(null)
    setRewriteInput('')
  }, [])

  const updateRewriteInput = useCallback(
    (value: string) => {
      setRewriteInput(value)
      if (rewriteStatus !== 'idle') {
        setRewriteStatus('idle')
      }
      if (rewriteError) {
        setRewriteError(null)
      }
    },
    [rewriteError, rewriteStatus],
  )

  const buildRowsPayload = useCallback(() => {
    return tableRows.map((row) => {
      const entry: Record<string, string> = {}
      DEFECT_REPORT_COLUMNS.forEach((column) => {
        entry[column.key] = row.cells[column.key] ?? ''
      })
      return entry
    })
  }, [tableRows])

  const generateReport = useCallback(
    async (defects: DefectEntry[], attachments: AttachmentMap, canGenerate: boolean) => {
      if (!canGenerate) {
        setGenerateStatus('error')
        setGenerateError('먼저 결함 문장을 정제해 주세요.')
        return false
      }

      setGenerateStatus('loading')
      setGenerateError(null)

      if (downloadUrl) {
        URL.revokeObjectURL(downloadUrl)
        setDownloadUrl(null)
      }

      setTableRows([])
      setIsTableDirty(false)
      setSelectedCell(null)
      setDownloadStatus('idle')
      setDownloadError(null)
      setRewriteMessages([])
      setRewriteStatus('idle')
      setRewriteError(null)
      setRewriteInput('')

      const summary = {
        defects: defects.map((item) => ({
          index: item.index,
          originalText: item.originalText,
          polishedText: item.polishedText,
          attachments: (attachments[item.index] ?? []).map((file) => ({
            fileName: buildAttachmentFileName(item.index, file.name),
            originalFileName: file.name,
          })),
        })),
        promptResources: buildPromptResourcesPayload([], promptResources ?? undefined),
      }

      const formData = new FormData()
      formData.append('menu_id', 'defect-report')

      const summaryFile = new File([JSON.stringify(summary, null, 2)], '정제된-결함-목록.json', {
        type: 'application/json',
      })

      const metadataEntries: Array<Record<string, unknown>> = [
        {
          role: 'additional',
          description: '정제된 결함 목록',
          label: '정제된 결함 목록',
          notes: '결함 문장 정제 결과(JSON)',
        },
      ]

      formData.append('files', summaryFile)

      createPromptAttachmentFiles([]).forEach((attachment) => {
        formData.append('files', attachment.file)
        metadataEntries.push(attachment.metadata)
      })

      defects.forEach((item) => {
        const files = attachments[item.index] ?? []
        files.forEach((file) => {
          const normalizedName = buildAttachmentFileName(item.index, file.name)
          const renamed =
            file.name === normalizedName ? file : new File([file], normalizedName, { type: file.type })
          formData.append('files', renamed)
          metadataEntries.push({
            role: 'additional',
            description: `결함 ${item.index} 이미지`,
            label: `결함 ${item.index} 이미지`,
            notes: `원본 파일명: ${file.name}`,
            defect_index: item.index,
          })
        })
      })

      formData.append('file_metadata', JSON.stringify(metadataEntries))

      try {
        const response = await fetch(
          `${backendUrl}/drive/projects/${encodeURIComponent(projectId)}/generate`,
          {
            method: 'POST',
            body: formData,
          },
        )

        if (!response.ok) {
          const payload = await response.json().catch(() => null)
          const detail =
            payload && typeof payload.detail === 'string'
              ? payload.detail
              : '결함 리포트를 생성하는 중 오류가 발생했습니다.'
          setGenerateStatus('error')
          setGenerateError(detail)
          return false
        }

        const payload = (await response.json().catch(() => ({}))) as {
          headers?: unknown
          rows?: unknown
          fileName?: unknown
        }

        const rows = normalizeDefectRows(buildRowsFromJsonTable(payload.headers, payload.rows))
        setTableRows(rows)
        if (rows.length > 0) {
          setSelectedCell({ rowIndex: 0, columnKey: DEFECT_REPORT_COLUMNS[0].key })
        }

        const filename =
          typeof payload?.fileName === 'string' && payload.fileName.trim()
            ? payload.fileName.trim()
            : null

        if (downloadUrl) {
          URL.revokeObjectURL(downloadUrl)
          setDownloadUrl(null)
        }

        setDownloadName(filename)
        setIsTableDirty(false)
        setGenerateStatus('success')
        return true
      } catch (error) {
        console.error('Failed to generate defect report', error)
        setGenerateStatus('error')
        setGenerateError('결함 리포트를 생성하는 중 예기치 않은 오류가 발생했습니다.')
        return false
      }
    },
    [backendUrl, downloadUrl, projectId],
  )

  const downloadReport = useCallback(
    async (attachments: AttachmentMap) => {
      if (downloadStatus === 'loading') {
        return false
      }

      if (!tableRows.length) {
        setDownloadError('다운로드할 리포트가 없습니다.')
        setDownloadStatus('error')
        return false
      }

      if (!isTableDirty && downloadUrl) {
        const link = document.createElement('a')
        link.href = downloadUrl
        link.download = downloadName ?? 'defect-report.xlsx'
        document.body.appendChild(link)
        link.click()
        document.body.removeChild(link)
        setDownloadStatus('success')
        return true
      }

      setDownloadStatus('loading')
      setDownloadError(null)

      const formData = new FormData()
      formData.append('rows', JSON.stringify(buildRowsPayload()))

      const metadataEntries: Array<Record<string, unknown>> = []
      const attachmentFiles: File[] = []
      Object.entries(attachments).forEach(([indexKey, files]) => {
        const defectIndex = Number(indexKey)
        if (!Number.isFinite(defectIndex)) {
          return
        }
        files.forEach((file) => {
          const normalizedName = buildAttachmentFileName(defectIndex, file.name)
          const renamed =
            file.name === normalizedName ? file : new File([file], normalizedName, { type: file.type })
          attachmentFiles.push(renamed)
          metadataEntries.push({
            defect_index: defectIndex,
            originalFileName: file.name,
          })
        })
      })

      attachmentFiles.forEach((file) => {
        formData.append('attachments', file)
      })

      if (metadataEntries.length > 0) {
        formData.append('attachment_metadata', JSON.stringify(metadataEntries))
      }

      try {
        const response = await fetch(
          `${backendUrl}/drive/projects/${encodeURIComponent(projectId)}/defect-report/compile`,
          {
            method: 'POST',
            body: formData,
          },
        )

        if (!response.ok) {
          const payload = await response.json().catch(() => null)
          const detail =
            payload && typeof payload.detail === 'string'
              ? payload.detail
              : '수정된 리포트를 생성하는 중 오류가 발생했습니다.'
          throw new Error(detail)
        }

        const blob = await response.blob()
        const disposition = response.headers.get('content-disposition')
        let filename = downloadName ?? 'defect-report-edited.xlsx'
        if (disposition) {
          const match = disposition.match(/filename\*?=([^;]+)/i)
          if (match) {
            const value = match[1].replace(/^UTF-8''/i, '')
            try {
              filename = decodeURIComponent(value.replace(/"/g, ''))
            } catch {
              filename = value.replace(/"/g, '')
            }
          }
        }

        if (downloadUrl) {
          URL.revokeObjectURL(downloadUrl)
        }

        const objectUrl = URL.createObjectURL(blob)
        setDownloadUrl(objectUrl)
        setDownloadName(filename)
        setIsTableDirty(false)
        setDownloadStatus('success')

        const link = document.createElement('a')
        link.href = objectUrl
        link.download = filename
        document.body.appendChild(link)
        link.click()
        document.body.removeChild(link)

        return true
      } catch (error) {
        const messageText =
          error instanceof Error
            ? error.message
            : '수정된 리포트를 다운로드하는 중 예기치 않은 오류가 발생했습니다.'
        setDownloadError(messageText)
        setDownloadStatus('error')
        return false
      }
    },
    [backendUrl, buildRowsPayload, downloadName, downloadStatus, downloadUrl, isTableDirty, projectId, tableRows.length],
  )

  const submitRewrite = useCallback(async () => {
    if (!selectedCell) {
      return false
    }

    const row = tableRows[selectedCell.rowIndex]
    const column = DEFECT_REPORT_COLUMNS.find((item) => item.key === selectedCell.columnKey)
    if (!row || !column) {
      return false
    }

    const message = rewriteInput.trim()
    if (!message) {
      setRewriteError('변경하고 싶은 내용을 입력해 주세요.')
      setRewriteStatus('error')
      return false
    }

    const originalValue = row.cells[column.key] ?? ''
    setRewriteMessages((prev) => [...prev, { role: 'user', text: message }])
    setRewriteStatus('loading')
    setRewriteError(null)
    setRewriteInput('')

    try {
      const response = await fetch(
        `${backendUrl}/drive/projects/${encodeURIComponent(projectId)}/defect-report/rewrite`,
        {
          method: 'POST',
          headers: { 'Content-Type': 'application/json' },
          body: JSON.stringify({
            columnKey: column.key,
            columnLabel: column.label,
            originalValue,
            instructions: message,
            rowValues: { ...row.cells },
          }),
        },
      )

      if (!response.ok) {
        const payload = await response.json().catch(() => null)
        const detail =
          payload && typeof payload.detail === 'string'
            ? payload.detail
            : 'GPT에게 수정 요청을 전달하는 중 오류가 발생했습니다.'
        throw new Error(detail)
      }

      const payload = (await response.json()) as { updatedText?: string }
      const updatedText = typeof payload?.updatedText === 'string' ? payload.updatedText : ''
      if (!updatedText.trim()) {
        throw new Error('GPT 응답에서 수정된 내용을 찾을 수 없습니다.')
      }

      setRewriteMessages((prev) => [...prev, { role: 'assistant', text: updatedText }])
      applyCellUpdate(selectedCell.rowIndex, column.key, updatedText)
      setRewriteStatus('success')
      return true
    } catch (error) {
      const messageText =
        error instanceof Error
          ? error.message
          : 'GPT 요청 중 예기치 않은 오류가 발생했습니다.'
      setRewriteError(messageText)
      setRewriteStatus('error')
      return false
    }
  }, [applyCellUpdate, backendUrl, projectId, rewriteInput, selectedCell, tableRows])

  const reset = useCallback(() => {
    if (downloadUrl) {
      URL.revokeObjectURL(downloadUrl)
    }
    setTableRows([])
    setIsTableDirty(false)
    setGenerateStatus('idle')
    setGenerateError(null)
    setDownloadStatus('idle')
    setDownloadError(null)
    setDownloadUrl(null)
    setDownloadName(null)
    setSelectedCell(null)
    setRewriteMessages([])
    setRewriteStatus('idle')
    setRewriteError(null)
    setRewriteInput('')
  }, [downloadUrl])

  const hasDownload = useMemo(() => Boolean(downloadUrl) || Boolean(downloadName), [downloadName, downloadUrl])
  const hasPreviewRows = useMemo(() => tableRows.length > 0, [tableRows.length])

  const selectedRow = useMemo(() => {
    if (!selectedCell) {
      return null
    }
    return tableRows[selectedCell.rowIndex] ?? null
  }, [selectedCell, tableRows])

  const selectedColumn = useMemo(() => {
    if (!selectedCell) {
      return null
    }
    return DEFECT_REPORT_COLUMNS.find((item) => item.key === selectedCell.columnKey) ?? null
  }, [selectedCell])

  const selectedValue = useMemo(() => {
    if (!selectedRow || !selectedColumn) {
      return ''
    }
    return selectedRow.cells[selectedColumn.key] ?? ''
  }, [selectedColumn, selectedRow])

  return {
    tableRows,
    isTableDirty,
    generateStatus,
    generateError,
    isGenerating: generateStatus === 'loading',
    downloadStatus,
    downloadError,
    hasDownload,
    hasPreviewRows,
    selectedCell,
    selectedRow,
    selectedColumn,
    selectedValue,
    rewriteMessages,
    rewriteStatus,
    rewriteError,
    rewriteInput,
    generateReport,
    downloadReport,
    selectCell,
    applyCellUpdate,
    updateRewriteInput,
    submitRewrite,
    reset,
  }
}

type FinalizeOptions = {
  backendUrl: string
  projectId: string
}

export interface DefectFinalizeRow {
  order?: string | number
  environment?: string | null
  summary?: string | null
  severity?: string | null
  frequency?: string | null
  quality?: string | null
  description?: string | null
  vendorResponse?: string | null
  fixStatus?: string | null
  note?: string | null
}

interface DefectFinalizeResponse {
  fileId?: string
  fileName?: string
  modifiedTime?: string
  rows?: unknown
  headers?: unknown
}

export function useDefectFinalize({ backendUrl, projectId }: FinalizeOptions) {
  const [status, setStatus] = useState<AsyncStatus>('idle')
  const [error, setError] = useState<string | null>(null)

  const finalize = useCallback(
<<<<<<< HEAD
    async (rows: FinalizedDefectRow[], attachments: AttachmentMap) => {
=======
    async (rows: DefectFinalizeRow[], attachments: AttachmentMap) => {
>>>>>>> f6f3ffc9
      if (!rows.length) {
        setStatus('error')
        setError('업데이트할 결함 리포트가 없습니다.')
        return null
      }

      setStatus('loading')
      setError(null)

      const formData = new FormData()
      formData.append('menu_id', 'defect-report')

<<<<<<< HEAD
      const rowPayload = rows.map((row) => ({ index: row.index, cells: row.cells }))
      const attachmentNameMap: Record<number, string[]> = {}

      const metadataEntries: Array<Record<string, unknown>> = []

      rows.forEach((row) => {
        if (row.attachmentNames.length > 0) {
          attachmentNameMap[row.index] = row.attachmentNames
        }

        const files = attachments[row.index] ?? []
        files.forEach((file) => {
          const normalizedName = buildAttachmentFileName(row.index, file.name)
          const renamed =
            file.name === normalizedName ? file : new File([file], normalizedName, { type: file.type })
          formData.append('files', renamed)
          metadataEntries.push({
            role: 'additional',
            description: `결함 ${row.index} 이미지`,
            label: `결함 ${row.index} 이미지`,
            notes: `원본 파일명: ${file.name}`,
            defect_index: row.index,
          })
        })
      })

      formData.append('rows_json', JSON.stringify(rowPayload))
      formData.append('attachment_names_json', JSON.stringify(attachmentNameMap))
      formData.append('file_metadata', JSON.stringify(metadataEntries))
=======
      const normalizedRows = rows.map((row, index) => ({
        order: String(row.order ?? index + 1),
        environment: typeof row.environment === 'string' ? row.environment.trim() : '',
        summary: typeof row.summary === 'string' ? row.summary.trim() : '',
        severity: typeof row.severity === 'string' ? row.severity.trim() : '',
        frequency: typeof row.frequency === 'string' ? row.frequency.trim() : '',
        quality: typeof row.quality === 'string' ? row.quality.trim() : '',
        description: typeof row.description === 'string' ? row.description.trim() : '',
        vendorResponse:
          typeof row.vendorResponse === 'string' ? row.vendorResponse.trim() : '',
        fixStatus: typeof row.fixStatus === 'string' ? row.fixStatus.trim() : '',
        note: typeof row.note === 'string' ? row.note.trim() : '',
      }))

      formData.append('rows', JSON.stringify(normalizedRows))

      const attachmentEntries: Array<{ defect_index: number; fileName: string }> = []
      Object.entries(attachments).forEach(([indexKey, files]) => {
        const defectIndex = Number(indexKey)
        if (!Number.isFinite(defectIndex)) {
          return
        }
        files.forEach((file) => {
          const normalizedName = buildAttachmentFileName(defectIndex, file.name)
          attachmentEntries.push({
            defect_index: defectIndex,
            fileName: normalizedName,
          })
        })
      })

      if (attachmentEntries.length > 0) {
        formData.append('attachment_names', JSON.stringify(attachmentEntries))
      }
>>>>>>> f6f3ffc9

      try {
        const response = await fetch(
          `${backendUrl}/drive/projects/${encodeURIComponent(projectId)}/generate`,
          {
            method: 'POST',
            body: formData,
          },
        )

        if (!response.ok) {
          const payload = await response.json().catch(() => null)
          const detail =
            payload && typeof payload.detail === 'string'
              ? payload.detail
              : '결함 리포트를 생성하는 중 오류가 발생했습니다.'
          setStatus('error')
          setError(detail)
          return null
        }

        const payload = (await response.json().catch(() => ({}))) as DefectFinalizeResponse
        setStatus('success')
        return payload
      } catch (caught) {
        console.error('Failed to finalize defect report', caught)
        setStatus('error')
        setError('결함 리포트를 생성하는 중 예기치 않은 오류가 발생했습니다.')
        return null
      }
    },
    [backendUrl, projectId],
  )

  const reset = useCallback(() => {
    setStatus('idle')
    setError(null)
  }, [])

  return { status, error, finalize, reset }
}<|MERGE_RESOLUTION|>--- conflicted
+++ resolved
@@ -732,11 +732,7 @@
   const [error, setError] = useState<string | null>(null)
 
   const finalize = useCallback(
-<<<<<<< HEAD
     async (rows: FinalizedDefectRow[], attachments: AttachmentMap) => {
-=======
-    async (rows: DefectFinalizeRow[], attachments: AttachmentMap) => {
->>>>>>> f6f3ffc9
       if (!rows.length) {
         setStatus('error')
         setError('업데이트할 결함 리포트가 없습니다.')
@@ -749,7 +745,6 @@
       const formData = new FormData()
       formData.append('menu_id', 'defect-report')
 
-<<<<<<< HEAD
       const rowPayload = rows.map((row) => ({ index: row.index, cells: row.cells }))
       const attachmentNameMap: Record<number, string[]> = {}
 
@@ -779,42 +774,6 @@
       formData.append('rows_json', JSON.stringify(rowPayload))
       formData.append('attachment_names_json', JSON.stringify(attachmentNameMap))
       formData.append('file_metadata', JSON.stringify(metadataEntries))
-=======
-      const normalizedRows = rows.map((row, index) => ({
-        order: String(row.order ?? index + 1),
-        environment: typeof row.environment === 'string' ? row.environment.trim() : '',
-        summary: typeof row.summary === 'string' ? row.summary.trim() : '',
-        severity: typeof row.severity === 'string' ? row.severity.trim() : '',
-        frequency: typeof row.frequency === 'string' ? row.frequency.trim() : '',
-        quality: typeof row.quality === 'string' ? row.quality.trim() : '',
-        description: typeof row.description === 'string' ? row.description.trim() : '',
-        vendorResponse:
-          typeof row.vendorResponse === 'string' ? row.vendorResponse.trim() : '',
-        fixStatus: typeof row.fixStatus === 'string' ? row.fixStatus.trim() : '',
-        note: typeof row.note === 'string' ? row.note.trim() : '',
-      }))
-
-      formData.append('rows', JSON.stringify(normalizedRows))
-
-      const attachmentEntries: Array<{ defect_index: number; fileName: string }> = []
-      Object.entries(attachments).forEach(([indexKey, files]) => {
-        const defectIndex = Number(indexKey)
-        if (!Number.isFinite(defectIndex)) {
-          return
-        }
-        files.forEach((file) => {
-          const normalizedName = buildAttachmentFileName(defectIndex, file.name)
-          attachmentEntries.push({
-            defect_index: defectIndex,
-            fileName: normalizedName,
-          })
-        })
-      })
-
-      if (attachmentEntries.length > 0) {
-        formData.append('attachment_names', JSON.stringify(attachmentEntries))
-      }
->>>>>>> f6f3ffc9
 
       try {
         const response = await fetch(
